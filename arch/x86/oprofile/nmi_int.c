/**
 * @file nmi_int.c
 *
 * @remark Copyright 2002-2008 OProfile authors
 * @remark Read the file COPYING
 *
 * @author John Levon <levon@movementarian.org>
 * @author Robert Richter <robert.richter@amd.com>
 */

#include <linux/init.h>
#include <linux/notifier.h>
#include <linux/smp.h>
#include <linux/oprofile.h>
#include <linux/sysdev.h>
#include <linux/slab.h>
#include <linux/moduleparam.h>
#include <linux/kdebug.h>
#include <linux/cpu.h>
#include <asm/nmi.h>
#include <asm/msr.h>
#include <asm/apic.h>

#include "op_counter.h"
#include "op_x86_model.h"

DEFINE_PER_CPU(int, switch_index);

static struct op_x86_model_spec const *model;
static DEFINE_PER_CPU(struct op_msrs, cpu_msrs);
static DEFINE_PER_CPU(unsigned long, saved_lvtpc);

static int nmi_start(void);
static void nmi_stop(void);
<<<<<<< HEAD
static void nmi_cpu_save_mpx_registers(struct op_msrs *msrs);
static void nmi_cpu_restore_mpx_registers(struct op_msrs *msrs);
static void nmi_cpu_stop(void *dummy);
static void nmi_cpu_start(void *dummy);
=======
static void nmi_cpu_start(void *dummy);
static void nmi_cpu_stop(void *dummy);
>>>>>>> 94aca1da

/* 0 == registered but off, 1 == registered and on */
static int nmi_enabled = 0;

#ifdef CONFIG_SMP
static int oprofile_cpu_notifier(struct notifier_block *b, unsigned long action,
				 void *data)
{
	int cpu = (unsigned long)data;
	switch (action) {
	case CPU_DOWN_FAILED:
	case CPU_ONLINE:
		smp_call_function_single(cpu, nmi_cpu_start, NULL, 0);
		break;
	case CPU_DOWN_PREPARE:
		smp_call_function_single(cpu, nmi_cpu_stop, NULL, 1);
		break;
	}
	return NOTIFY_DONE;
}

static struct notifier_block oprofile_cpu_nb = {
	.notifier_call = oprofile_cpu_notifier
};
#endif

#ifdef CONFIG_PM

static int nmi_suspend(struct sys_device *dev, pm_message_t state)
{
	/* Only one CPU left, just stop that one */
	if (nmi_enabled == 1)
		nmi_cpu_stop(NULL);
	return 0;
}

static int nmi_resume(struct sys_device *dev)
{
	if (nmi_enabled == 1)
		nmi_cpu_start(NULL);
	return 0;
}

static struct sysdev_class oprofile_sysclass = {
	.name		= "oprofile",
	.resume		= nmi_resume,
	.suspend	= nmi_suspend,
};

static struct sys_device device_oprofile = {
	.id	= 0,
	.cls	= &oprofile_sysclass,
};

static int __init init_sysfs(void)
{
	int error;

	error = sysdev_class_register(&oprofile_sysclass);
	if (!error)
		error = sysdev_register(&device_oprofile);
	return error;
}

static void exit_sysfs(void)
{
	sysdev_unregister(&device_oprofile);
	sysdev_class_unregister(&oprofile_sysclass);
}

#else
#define init_sysfs() do { } while (0)
#define exit_sysfs() do { } while (0)
#endif /* CONFIG_PM */

static void nmi_cpu_switch(void *dummy)
{
	int cpu = smp_processor_id();
	int si = per_cpu(switch_index, cpu);
	struct op_msrs *msrs = &per_cpu(cpu_msrs, cpu);

	nmi_cpu_stop(NULL);
	nmi_cpu_save_mpx_registers(msrs);

	/* move to next set */
	si += model->num_hardware_counters;
	if ((si > model->num_counters) || (counter_config[si].count == 0))
		per_cpu(switch_index, smp_processor_id()) = 0;
	else
		per_cpu(switch_index, smp_processor_id()) = si;

	nmi_cpu_restore_mpx_registers(msrs);
	model->setup_ctrs(msrs);
	nmi_cpu_start(NULL);
}

/*
 * Quick check to see if multiplexing is necessary.
 * The check should be sufficient since counters are used
 * in ordre.
 */
static int nmi_multiplex_on(void)
{
	return counter_config[model->num_hardware_counters].count ? 0 : -EINVAL;
}

static int nmi_switch_event(void)
{
	if (nmi_multiplex_on() < 0)
		return -EINVAL;

	on_each_cpu(nmi_cpu_switch, NULL, 1);

	return 0;
}

static int profile_exceptions_notify(struct notifier_block *self,
				     unsigned long val, void *data)
{
	struct die_args *args = (struct die_args *)data;
	int ret = NOTIFY_DONE;
	int cpu = smp_processor_id();

	switch (val) {
	case DIE_NMI:
		if (model->check_ctrs(args->regs, &per_cpu(cpu_msrs, cpu)))
			ret = NOTIFY_STOP;
		break;
	default:
		break;
	}
	return ret;
}

static void nmi_cpu_save_registers(struct op_msrs *msrs)
{
	unsigned int const nr_ctrs = model->num_counters;
	unsigned int const nr_ctrls = model->num_controls;
	struct op_msr *counters = msrs->counters;
	struct op_msr *controls = msrs->controls;
	unsigned int i;

	for (i = 0; i < nr_ctrs; ++i) {
		if (counters[i].addr) {
			rdmsr(counters[i].addr,
				counters[i].saved.low,
				counters[i].saved.high);
		}
	}

	for (i = 0; i < nr_ctrls; ++i) {
		if (controls[i].addr) {
			rdmsr(controls[i].addr,
				controls[i].saved.low,
				controls[i].saved.high);
		}
	}
}

static void nmi_save_registers(void *dummy)
{
	int cpu = smp_processor_id();
	struct op_msrs *msrs = &per_cpu(cpu_msrs, cpu);
	nmi_cpu_save_registers(msrs);
}

static void free_msrs(void)
{
	int i;
	for_each_possible_cpu(i) {
		kfree(per_cpu(cpu_msrs, i).counters);
		per_cpu(cpu_msrs, i).counters = NULL;
		kfree(per_cpu(cpu_msrs, i).controls);
		per_cpu(cpu_msrs, i).controls = NULL;
	}
}

static int allocate_msrs(void)
{
	int i, success = 1;
	size_t controls_size = sizeof(struct op_msr) * model->num_controls;
	size_t counters_size = sizeof(struct op_msr) * model->num_counters;

	for_each_possible_cpu(i) {
		per_cpu(cpu_msrs, i).counters = kmalloc(counters_size,
								GFP_KERNEL);
		if (!per_cpu(cpu_msrs, i).counters) {
			success = 0;
			break;
		}
		per_cpu(cpu_msrs, i).controls =
				kmalloc(controls_size, GFP_KERNEL);
		if (!per_cpu(cpu_msrs, i).controls) {
			success = 0;
			break;
		}
	}

	if (!success)
		free_msrs();

	return success;
}

static void nmi_cpu_setup(void *dummy)
{
	int cpu = smp_processor_id();
	struct op_msrs *msrs = &per_cpu(cpu_msrs, cpu);
	spin_lock(&oprofilefs_lock);
	model->setup_ctrs(msrs);
	spin_unlock(&oprofilefs_lock);
	per_cpu(saved_lvtpc, cpu) = apic_read(APIC_LVTPC);
	apic_write(APIC_LVTPC, APIC_DM_NMI);
}

static struct notifier_block profile_exceptions_nb = {
	.notifier_call = profile_exceptions_notify,
	.next = NULL,
	.priority = 0
};

static int nmi_setup(void)
{
	int err = 0;
	int cpu;

	if (!allocate_msrs())
		return -ENOMEM;

	err = register_die_notifier(&profile_exceptions_nb);
	if (err) {
		free_msrs();
		return err;
	}

	/*
	 * We need to serialize save and setup for HT because the subset
	 * of msrs are distinct for save and setup operations
	 */

	/* Assume saved/restored counters are the same on all CPUs */
	model->fill_in_addresses(&per_cpu(cpu_msrs, 0));
	for_each_possible_cpu(cpu) {
		if (cpu != 0) {
			memcpy(per_cpu(cpu_msrs, cpu).counters,
				per_cpu(cpu_msrs, 0).counters,
				sizeof(struct op_msr) * model->num_counters);

			memcpy(per_cpu(cpu_msrs, cpu).controls,
				per_cpu(cpu_msrs, 0).controls,
				sizeof(struct op_msr) * model->num_controls);
		}
	}
	on_each_cpu(nmi_save_registers, NULL, 1);
	on_each_cpu(nmi_cpu_setup, NULL, 1);
	nmi_enabled = 1;
	return 0;
}

static void nmi_cpu_save_mpx_registers(struct op_msrs *msrs)
{
	unsigned int si = __get_cpu_var(switch_index);
	unsigned int const nr_ctrs = model->num_hardware_counters;
	struct op_msr *counters = &msrs->counters[si];
	unsigned int i;

	for (i = 0; i < nr_ctrs; ++i) {
		int offset = i + si;
		if (counters[offset].addr) {
			rdmsr(counters[offset].addr,
				counters[offset].multiplex.low,
				counters[offset].multiplex.high);
		}
	}
}

static void nmi_cpu_restore_mpx_registers(struct op_msrs *msrs)
{
	unsigned int si = __get_cpu_var(switch_index);
	unsigned int const nr_ctrs = model->num_hardware_counters;
	struct op_msr *counters = &msrs->counters[si];
	unsigned int i;

	for (i = 0; i < nr_ctrs; ++i) {
		int offset = i + si;
		if (counters[offset].addr) {
			wrmsr(counters[offset].addr,
				counters[offset].multiplex.low,
				counters[offset].multiplex.high);
		}
	}
}

static void nmi_cpu_restore_registers(struct op_msrs *msrs)
{
	unsigned int const nr_ctrs = model->num_counters;
	unsigned int const nr_ctrls = model->num_controls;
	struct op_msr *counters = msrs->counters;
	struct op_msr *controls = msrs->controls;
	unsigned int i;

	for (i = 0; i < nr_ctrls; ++i) {
		if (controls[i].addr) {
			wrmsr(controls[i].addr,
				controls[i].saved.low,
				controls[i].saved.high);
		}
	}

	for (i = 0; i < nr_ctrs; ++i) {
		if (counters[i].addr) {
			wrmsr(counters[i].addr,
				counters[i].saved.low,
				counters[i].saved.high);
		}
	}
}

static void nmi_cpu_shutdown(void *dummy)
{
	unsigned int v;
	int cpu = smp_processor_id();
	struct op_msrs *msrs = &__get_cpu_var(cpu_msrs);

	/* restoring APIC_LVTPC can trigger an apic error because the delivery
	 * mode and vector nr combination can be illegal. That's by design: on
	 * power on apic lvt contain a zero vector nr which are legal only for
	 * NMI delivery mode. So inhibit apic err before restoring lvtpc
	 */
	v = apic_read(APIC_LVTERR);
	apic_write(APIC_LVTERR, v | APIC_LVT_MASKED);
	apic_write(APIC_LVTPC, per_cpu(saved_lvtpc, cpu));
	apic_write(APIC_LVTERR, v);
	nmi_cpu_restore_registers(msrs);
	__get_cpu_var(switch_index) = 0;
}

static void nmi_shutdown(void)
{
	struct op_msrs *msrs;

	nmi_enabled = 0;
	on_each_cpu(nmi_cpu_shutdown, NULL, 1);
	unregister_die_notifier(&profile_exceptions_nb);
	msrs = &get_cpu_var(cpu_msrs);
	model->shutdown(msrs);
	free_msrs();
	put_cpu_var(cpu_msrs);
}

static void nmi_cpu_start(void *dummy)
{
	struct op_msrs const *msrs = &__get_cpu_var(cpu_msrs);
	model->start(msrs);
}

static int nmi_start(void)
{
	on_each_cpu(nmi_cpu_start, NULL, 1);
	return 0;
}

static void nmi_cpu_stop(void *dummy)
{
	struct op_msrs const *msrs = &__get_cpu_var(cpu_msrs);
	model->stop(msrs);
}

static void nmi_stop(void)
{
	on_each_cpu(nmi_cpu_stop, NULL, 1);
}

struct op_counter_config counter_config[OP_MAX_COUNTER];

static int nmi_create_files(struct super_block *sb, struct dentry *root)
{
	unsigned int i;

	for (i = 0; i < model->num_counters; ++i) {
		struct dentry *dir;
		char buf[4];

		/* quick little hack to _not_ expose a counter if it is not
		 * available for use.  This should protect userspace app.
		 * NOTE:  assumes 1:1 mapping here (that counters are organized
		 *        sequentially in their struct assignment).
		 */
		if (unlikely(!avail_to_resrv_perfctr_nmi_bit(i)))
			continue;

		snprintf(buf,  sizeof(buf), "%d", i);
		dir = oprofilefs_mkdir(sb, root, buf);
		oprofilefs_create_ulong(sb, dir, "enabled", &counter_config[i].enabled);
		oprofilefs_create_ulong(sb, dir, "event", &counter_config[i].event);
		oprofilefs_create_ulong(sb, dir, "count", &counter_config[i].count);
		oprofilefs_create_ulong(sb, dir, "unit_mask", &counter_config[i].unit_mask);
		oprofilefs_create_ulong(sb, dir, "kernel", &counter_config[i].kernel);
		oprofilefs_create_ulong(sb, dir, "user", &counter_config[i].user);
		counter_config[i].save_count_low = 0;
	}

	return 0;
}

static int p4force;
module_param(p4force, int, 0);

static int __init p4_init(char **cpu_type)
{
	__u8 cpu_model = boot_cpu_data.x86_model;

	if (!p4force && (cpu_model > 6 || cpu_model == 5))
		return 0;

#ifndef CONFIG_SMP
	*cpu_type = "i386/p4";
	model = &op_p4_spec;
	return 1;
#else
	switch (smp_num_siblings) {
	case 1:
		*cpu_type = "i386/p4";
		model = &op_p4_spec;
		return 1;

	case 2:
		*cpu_type = "i386/p4-ht";
		model = &op_p4_ht2_spec;
		return 1;
	}
#endif

	printk(KERN_INFO "oprofile: P4 HyperThreading detected with > 2 threads\n");
	printk(KERN_INFO "oprofile: Reverting to timer mode.\n");
	return 0;
}

static int __init ppro_init(char **cpu_type)
{
	__u8 cpu_model = boot_cpu_data.x86_model;

	switch (cpu_model) {
	case 0 ... 2:
		*cpu_type = "i386/ppro";
		break;
	case 3 ... 5:
		*cpu_type = "i386/pii";
		break;
	case 6 ... 8:
		*cpu_type = "i386/piii";
		break;
	case 9:
		*cpu_type = "i386/p6_mobile";
		break;
	case 10 ... 13:
		*cpu_type = "i386/p6";
		break;
	case 14:
		*cpu_type = "i386/core";
		break;
	case 15: case 23:
		*cpu_type = "i386/core_2";
		break;
	case 26:
		*cpu_type = "i386/core_2";
		break;
	default:
		/* Unknown */
		return 0;
	}

	model = &op_ppro_spec;
	return 1;
}

/* in order to get sysfs right */
static int using_nmi;

int __init op_nmi_init(struct oprofile_operations *ops)
{
	__u8 vendor = boot_cpu_data.x86_vendor;
	__u8 family = boot_cpu_data.x86;
	char *cpu_type;
	int ret = 0;

	if (!cpu_has_apic)
		return -ENODEV;

	switch (vendor) {
	case X86_VENDOR_AMD:
		/* Needs to be at least an Athlon (or hammer in 32bit mode) */

		switch (family) {
		default:
			return -ENODEV;
		case 6:
			model = &op_amd_spec;
			cpu_type = "i386/athlon";
			break;
		case 0xf:
			model = &op_amd_spec;
			/* Actually it could be i386/hammer too, but give
			 user space an consistent name. */
			cpu_type = "x86-64/hammer";
			break;
		case 0x10:
			model = &op_amd_spec;
			cpu_type = "x86-64/family10";
			break;
		case 0x11:
			model = &op_amd_spec;
			cpu_type = "x86-64/family11h";
			break;
		}
		break;

	case X86_VENDOR_INTEL:
		switch (family) {
			/* Pentium IV */
		case 0xf:
			if (!p4_init(&cpu_type))
				return -ENODEV;
			break;

			/* A P6-class processor */
		case 6:
			if (!ppro_init(&cpu_type))
				return -ENODEV;
			break;

		default:
			return -ENODEV;
		}
		break;

	default:
		return -ENODEV;
	}

<<<<<<< HEAD
	/* default values, can be overwritten by model */
	__raw_get_cpu_var(switch_index) = 0;
=======
	init_sysfs();
#ifdef CONFIG_SMP
	register_cpu_notifier(&oprofile_cpu_nb);
#endif
	using_nmi = 1;
>>>>>>> 94aca1da
	ops->create_files = nmi_create_files;
	ops->setup = nmi_setup;
	ops->shutdown = nmi_shutdown;
	ops->start = nmi_start;
	ops->stop = nmi_stop;
	ops->cpu_type = cpu_type;
	ops->switch_events = nmi_switch_event;

	if (model->init)
		ret = model->init(ops);
	if (ret)
		return ret;

	init_sysfs();
	using_nmi = 1;
	printk(KERN_INFO "oprofile: using NMI interrupt.\n");
	return 0;
}

void op_nmi_exit(void)
{
	if (using_nmi) {
		exit_sysfs();
<<<<<<< HEAD
	if (model->exit)
		model->exit();
=======
#ifdef CONFIG_SMP
		unregister_cpu_notifier(&oprofile_cpu_nb);
#endif
	}
>>>>>>> 94aca1da
}<|MERGE_RESOLUTION|>--- conflicted
+++ resolved
@@ -32,15 +32,10 @@
 
 static int nmi_start(void);
 static void nmi_stop(void);
-<<<<<<< HEAD
+static void nmi_cpu_start(void *dummy);
+static void nmi_cpu_stop(void *dummy);
 static void nmi_cpu_save_mpx_registers(struct op_msrs *msrs);
 static void nmi_cpu_restore_mpx_registers(struct op_msrs *msrs);
-static void nmi_cpu_stop(void *dummy);
-static void nmi_cpu_start(void *dummy);
-=======
-static void nmi_cpu_start(void *dummy);
-static void nmi_cpu_stop(void *dummy);
->>>>>>> 94aca1da
 
 /* 0 == registered but off, 1 == registered and on */
 static int nmi_enabled = 0;
@@ -581,16 +576,11 @@
 		return -ENODEV;
 	}
 
-<<<<<<< HEAD
-	/* default values, can be overwritten by model */
-	__raw_get_cpu_var(switch_index) = 0;
-=======
-	init_sysfs();
 #ifdef CONFIG_SMP
 	register_cpu_notifier(&oprofile_cpu_nb);
 #endif
-	using_nmi = 1;
->>>>>>> 94aca1da
+	/* default values, can be overwritten by model */
+	__raw_get_cpu_var(switch_index) = 0;
 	ops->create_files = nmi_create_files;
 	ops->setup = nmi_setup;
 	ops->shutdown = nmi_shutdown;
@@ -614,13 +604,10 @@
 {
 	if (using_nmi) {
 		exit_sysfs();
-<<<<<<< HEAD
-	if (model->exit)
-		model->exit();
-=======
 #ifdef CONFIG_SMP
 		unregister_cpu_notifier(&oprofile_cpu_nb);
 #endif
-	}
->>>>>>> 94aca1da
+	if (model->exit)
+		model->exit();
+	}
 }