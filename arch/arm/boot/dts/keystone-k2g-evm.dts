// SPDX-License-Identifier: GPL-2.0
/*
 * Device Tree Source for K2G EVM
 *
 * Copyright (C) 2016-2017 Texas Instruments Incorporated - http://www.ti.com/
 */
/dts-v1/;

#include "keystone-k2g.dtsi"

/ {
	compatible =  "ti,k2g-evm", "ti,k2g", "ti,keystone";
	model = "Texas Instruments K2G General Purpose EVM";

	memory@800000000 {
		device_type = "memory";
		reg = <0x00000008 0x00000000 0x00000000 0x80000000>;
	};

	reserved-memory {
		#address-cells = <2>;
		#size-cells = <2>;
		ranges;

		dsp_common_memory: dsp-common-memory@81f800000 {
			compatible = "shared-dma-pool";
			reg = <0x00000008 0x1f800000 0x00000000 0x800000>;
			reusable;
			status = "okay";
		};
	};

	vcc3v3_dcin_reg: fixedregulator-vcc3v3-dcin {
		compatible = "regulator-fixed";
		regulator-name = "mmc0_fixed";
		regulator-min-microvolt = <3300000>;
		regulator-max-microvolt = <3300000>;
		regulator-always-on;
	};

	ecap0_pins: ecap0_pins {
		pinctrl-single,pins = <
			K2G_CORE_IOPAD(0x1374) (BUFFER_CLASS_B | MUX_MODE4)	/* pr1_mdio_data.ecap0_in_apwm0_out */
		>;
	};

	spi1_pins: pinmux_spi1_pins {
		pinctrl-single,pins = <
			K2G_CORE_IOPAD(0x11a4) (BUFFER_CLASS_B | PULL_DISABLE | MUX_MODE0)	/* spi1_scs0.spi1_scs0 */
			K2G_CORE_IOPAD(0x11ac) (BUFFER_CLASS_B | PULL_DISABLE | MUX_MODE0)	/* spi1_clk.spi1_clk */
			K2G_CORE_IOPAD(0x11b0) (BUFFER_CLASS_B | PULL_DISABLE | MUX_MODE0)	/* spi1_miso.spi1_miso */
			K2G_CORE_IOPAD(0x11b4) (BUFFER_CLASS_B | PULL_DISABLE | MUX_MODE0)	/* spi1_mosi.spi1_mosi */
		>;
	};

};

&k2g_pinctrl {
	uart0_pins: pinmux_uart0_pins {
		pinctrl-single,pins = <
			K2G_CORE_IOPAD(0x11cc) (BUFFER_CLASS_B | PULL_DISABLE | MUX_MODE0)	/* uart0_rxd.uart0_rxd */
			K2G_CORE_IOPAD(0x11d0) (BUFFER_CLASS_B | PIN_PULLDOWN | MUX_MODE0)	/* uart0_txd.uart0_txd */
		>;
	};

	mmc0_pins: pinmux_mmc0_pins {
		pinctrl-single,pins = <
			K2G_CORE_IOPAD(0x1300) (BUFFER_CLASS_B | PIN_PULLUP | MUX_MODE2)	/* mmc0_dat3.mmc0_dat3 */
			K2G_CORE_IOPAD(0x1304) (BUFFER_CLASS_B | PIN_PULLUP | MUX_MODE2)	/* mmc0_dat2.mmc0_dat2 */
			K2G_CORE_IOPAD(0x1308) (BUFFER_CLASS_B | PIN_PULLUP | MUX_MODE2)	/* mmc0_dat1.mmc0_dat1 */
			K2G_CORE_IOPAD(0x130c) (BUFFER_CLASS_B | PIN_PULLUP | MUX_MODE2)	/* mmc0_dat0.mmc0_dat0 */
			K2G_CORE_IOPAD(0x1310) (BUFFER_CLASS_B | PIN_PULLUP | MUX_MODE2)	/* mmc0_clk.mmc0_clk */
			K2G_CORE_IOPAD(0x1314) (BUFFER_CLASS_B | PIN_PULLUP | MUX_MODE2)	/* mmc0_cmd.mmc0_cmd */
			K2G_CORE_IOPAD(0x12ec) (BUFFER_CLASS_B | PIN_PULLUP | MUX_MODE3)	/* mmc0_sdcd.gpio1_12 */
		>;
	};

	mmc1_pins: pinmux_mmc1_pins {
		pinctrl-single,pins = <
			K2G_CORE_IOPAD(0x10ec) (BUFFER_CLASS_B | PIN_PULLUP | MUX_MODE0)	/* mmc1_dat7.mmc1_dat7 */
			K2G_CORE_IOPAD(0x10f0) (BUFFER_CLASS_B | PIN_PULLUP | MUX_MODE0)	/* mmc1_dat6.mmc1_dat6 */
			K2G_CORE_IOPAD(0x10f4) (BUFFER_CLASS_B | PIN_PULLUP | MUX_MODE0)	/* mmc1_dat5.mmc1_dat5 */
			K2G_CORE_IOPAD(0x10f8) (BUFFER_CLASS_B | PIN_PULLUP | MUX_MODE0)	/* mmc1_dat4.mmc1_dat4 */
			K2G_CORE_IOPAD(0x10fc) (BUFFER_CLASS_B | PIN_PULLUP | MUX_MODE0)	/* mmc1_dat3.mmc1_dat3 */
			K2G_CORE_IOPAD(0x1100) (BUFFER_CLASS_B | PIN_PULLUP | MUX_MODE0)	/* mmc1_dat2.mmc1_dat2 */
			K2G_CORE_IOPAD(0x1104) (BUFFER_CLASS_B | PIN_PULLUP | MUX_MODE0)	/* mmc1_dat1.mmc1_dat1 */
			K2G_CORE_IOPAD(0x1108) (BUFFER_CLASS_B | PIN_PULLUP | MUX_MODE0)	/* mmc1_dat0.mmc1_dat0 */
			K2G_CORE_IOPAD(0x110c) (BUFFER_CLASS_B | PIN_PULLUP | MUX_MODE0)	/* mmc1_clk.mmc1_clk */
			K2G_CORE_IOPAD(0x1110) (BUFFER_CLASS_B | PIN_PULLUP | MUX_MODE0)	/* mmc1_cmd.mmc1_cmd */
		>;
	};

	i2c0_pins: pinmux_i2c0_pins {
		pinctrl-single,pins = <
			K2G_CORE_IOPAD(0x137c) (BUFFER_CLASS_B | PIN_PULLUP | MUX_MODE0)	/* i2c0_scl.i2c0_scl */
			K2G_CORE_IOPAD(0x1380) (BUFFER_CLASS_B | PIN_PULLUP | MUX_MODE0)	/* i2c0_sda.i2c0_sda */
		>;
	};

<<<<<<< HEAD
=======
	ecap0_pins: ecap0_pins {
		pinctrl-single,pins = <
			K2G_CORE_IOPAD(0x1374) (BUFFER_CLASS_B | MUX_MODE4)	/* pr1_mdio_data.ecap0_in_apwm0_out */
		>;
	};

	spi1_pins: pinmux_spi1_pins {
		pinctrl-single,pins = <
			K2G_CORE_IOPAD(0x11a4) (BUFFER_CLASS_B | PULL_DISABLE | MUX_MODE0)	/* spi1_scs0.spi1_scs0 */
			K2G_CORE_IOPAD(0x11ac) (BUFFER_CLASS_B | PULL_DISABLE | MUX_MODE0)	/* spi1_clk.spi1_clk */
			K2G_CORE_IOPAD(0x11b0) (BUFFER_CLASS_B | PULL_DISABLE | MUX_MODE0)	/* spi1_miso.spi1_miso */
			K2G_CORE_IOPAD(0x11b4) (BUFFER_CLASS_B | PULL_DISABLE | MUX_MODE0)	/* spi1_mosi.spi1_mosi */
		>;
	};

	qspi_pins: pinmux_qspi_pins {
		pinctrl-single,pins = <
			K2G_CORE_IOPAD(0x1204) (BUFFER_CLASS_B | PULL_DISABLE | MUX_MODE0) /* qspi_clk.qspi_clk */
			K2G_CORE_IOPAD(0x1208) (BUFFER_CLASS_B | PULL_DISABLE | MUX_MODE0) /* qspi_rclk.qspi_rclk */
			K2G_CORE_IOPAD(0x120c) (BUFFER_CLASS_B | PULL_DISABLE | MUX_MODE0) /* qspi_d0.qspi_d0 */
			K2G_CORE_IOPAD(0x1210) (BUFFER_CLASS_B | PULL_DISABLE | MUX_MODE0) /* qspi_d1.qspi_d1 */
			K2G_CORE_IOPAD(0x1214) (BUFFER_CLASS_B | PULL_DISABLE | MUX_MODE0) /* qspi_d2.qspi_d2 */
			K2G_CORE_IOPAD(0x1218) (BUFFER_CLASS_B | PULL_DISABLE | MUX_MODE0) /* qspi_d3.qspi_d3 */
			K2G_CORE_IOPAD(0x121c) (BUFFER_CLASS_B | PULL_DISABLE | MUX_MODE0) /* qspi_csn0.qspi_csn0 */
		>;
	};

	uart2_pins: pinmux_uart2_pins {
		pinctrl-single,pins = <
			K2G_CORE_IOPAD(0x11ec) (BUFFER_CLASS_B | PULL_DISABLE | MUX_MODE0)      /* uart2_rxd.uart2_rxd */
			K2G_CORE_IOPAD(0x11f0) (BUFFER_CLASS_B | PIN_PULLDOWN | MUX_MODE0)      /* uart2_txd.uart2_txd */
		>;
	};
>>>>>>> 661e50bc
};

&uart0 {
	pinctrl-names = "default";
	pinctrl-0 = <&uart0_pins>;
	status = "okay";
};

&gpio1 {
	status = "okay";
};

&mmc0 {
	pinctrl-names = "default";
	pinctrl-0 = <&mmc0_pins>;
	vmmc-supply = <&vcc3v3_dcin_reg>;
	cd-gpios = <&gpio1 12 GPIO_ACTIVE_LOW>;
	status = "okay";
};

&mmc1 {
	pinctrl-names = "default";
	pinctrl-0 = <&mmc1_pins>;
	vmmc-supply = <&vcc3v3_dcin_reg>; /* VCC3V3_EMMC is connected to VCC3V3_DCIN */
	ti,non-removable;
	status = "okay";
};

&dsp0 {
	memory-region = <&dsp_common_memory>;
	status = "okay";
};

&i2c0 {
	pinctrl-names = "default";
	pinctrl-0 = <&i2c0_pins>;
	status = "okay";

	eeprom@50 {
		compatible = "atmel,24c1024";
		reg = <0x50>;
	};
};

&keystone_usb0 {
	status = "okay";
};

&usb0_phy {
	status = "okay";
};

&usb0 {
	dr_mode = "host";
	status = "okay";
};

&keystone_usb1 {
	status = "okay";
};

&usb1_phy {
	status = "okay";
};

&usb1 {
	dr_mode = "peripheral";
	status = "okay";
};

&ecap0 {
	status = "okay";
	pinctrl-names = "default";
	pinctrl-0 = <&ecap0_pins>;
};

&spi1 {
	pinctrl-names = "default";
	pinctrl-0 = <&spi1_pins>;
	status = "okay";

	spi_nor: flash@0 {
		#address-cells = <1>;
		#size-cells = <1>;
		compatible = "jedec,spi-nor";
		spi-max-frequency = <5000000>;
		m25p,fast-read;
		reg = <0>;

		partition@0 {
			label = "u-boot-spl";
			reg = <0x0 0x100000>;
			read-only;
		};

		partition@1 {
			label = "misc";
			reg = <0x100000 0xf00000>;
		};
	};
<<<<<<< HEAD
=======
};

&qspi {
	status = "okay";
	pinctrl-names = "default";
	pinctrl-0 = <&qspi_pins>;
	cdns,rclk-en;

	flash0: m25p80@0 {
		compatible = "s25fl512s", "jedec,spi-nor";
		reg = <0>;
		spi-tx-bus-width = <1>;
		spi-rx-bus-width = <4>;
		spi-max-frequency = <96000000>;
		#address-cells = <1>;
		#size-cells = <1>;
		cdns,read-delay = <5>;
		cdns,tshsl-ns = <500>;
		cdns,tsd2d-ns = <500>;
		cdns,tchsh-ns = <119>;
		cdns,tslch-ns = <119>;

		partition@0 {
			label = "QSPI.u-boot-spl-os";
			reg = <0x00000000 0x00100000>;
		};
		partition@1 {
			label = "QSPI.u-boot-env";
			reg = <0x00100000 0x00040000>;
		};
		partition@2 {
			label = "QSPI.skern";
			reg = <0x00140000 0x0040000>;
		};
		partition@3 {
			label = "QSPI.pmmc-firmware";
			reg = <0x00180000 0x0040000>;
		};
		partition@4 {
			label = "QSPI.kernel";
			reg = <0x001C0000 0x0800000>;
		};
		partition@5 {
			label = "QSPI.file-system";
			reg = <0x009C0000 0x3640000>;
		};
	};
};

&uart2 {
	pinctrl-names = "default";
	pinctrl-0 = <&uart2_pins>;
	status = "okay";
>>>>>>> 661e50bc
};<|MERGE_RESOLUTION|>--- conflicted
+++ resolved
@@ -37,22 +37,6 @@
 		regulator-max-microvolt = <3300000>;
 		regulator-always-on;
 	};
-
-	ecap0_pins: ecap0_pins {
-		pinctrl-single,pins = <
-			K2G_CORE_IOPAD(0x1374) (BUFFER_CLASS_B | MUX_MODE4)	/* pr1_mdio_data.ecap0_in_apwm0_out */
-		>;
-	};
-
-	spi1_pins: pinmux_spi1_pins {
-		pinctrl-single,pins = <
-			K2G_CORE_IOPAD(0x11a4) (BUFFER_CLASS_B | PULL_DISABLE | MUX_MODE0)	/* spi1_scs0.spi1_scs0 */
-			K2G_CORE_IOPAD(0x11ac) (BUFFER_CLASS_B | PULL_DISABLE | MUX_MODE0)	/* spi1_clk.spi1_clk */
-			K2G_CORE_IOPAD(0x11b0) (BUFFER_CLASS_B | PULL_DISABLE | MUX_MODE0)	/* spi1_miso.spi1_miso */
-			K2G_CORE_IOPAD(0x11b4) (BUFFER_CLASS_B | PULL_DISABLE | MUX_MODE0)	/* spi1_mosi.spi1_mosi */
-		>;
-	};
-
 };
 
 &k2g_pinctrl {
@@ -97,8 +81,6 @@
 		>;
 	};
 
-<<<<<<< HEAD
-=======
 	ecap0_pins: ecap0_pins {
 		pinctrl-single,pins = <
 			K2G_CORE_IOPAD(0x1374) (BUFFER_CLASS_B | MUX_MODE4)	/* pr1_mdio_data.ecap0_in_apwm0_out */
@@ -132,7 +114,6 @@
 			K2G_CORE_IOPAD(0x11f0) (BUFFER_CLASS_B | PIN_PULLDOWN | MUX_MODE0)      /* uart2_txd.uart2_txd */
 		>;
 	};
->>>>>>> 661e50bc
 };
 
 &uart0 {
@@ -233,8 +214,6 @@
 			reg = <0x100000 0xf00000>;
 		};
 	};
-<<<<<<< HEAD
-=======
 };
 
 &qspi {
@@ -288,5 +267,4 @@
 	pinctrl-names = "default";
 	pinctrl-0 = <&uart2_pins>;
 	status = "okay";
->>>>>>> 661e50bc
 };