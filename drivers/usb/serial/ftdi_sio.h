/*
 * Definitions for the FTDI USB Single Port Serial Converter -
 * known as FTDI_SIO (Serial Input/Output application of the chipset)
 *
 * The example I have is known as the USC-1000 which is available from
 * http://www.dse.co.nz - cat no XH4214 It looks similar to this:
 * http://www.dansdata.com/usbser.htm but I can't be sure There are other
 * USC-1000s which don't look like my device though so beware!
 *
 * The device is based on the FTDI FT8U100AX chip. It has a DB25 on one side,
 * USB on the other.
 *
 * Thanx to FTDI (http://www.ftdichip.com) for so kindly providing details
 * of the protocol required to talk to the device and ongoing assistence
 * during development.
 *
 * Bill Ryder - bryder@sgi.com formerly of Silicon Graphics, Inc.- wrote the
 * FTDI_SIO implementation.
 *
 * Philipp Gühring - pg@futureware.at - added the Device ID of the USB relais
 * from Rudolf Gugler
 *
 */

#define FTDI_VID	0x0403	/* Vendor Id */
#define FTDI_SIO_PID	0x8372	/* Product Id SIO application of 8U100AX  */
#define FTDI_8U232AM_PID 0x6001 /* Similar device to SIO above */
#define FTDI_8U232AM_ALT_PID 0x6006 /* FTDI's alternate PID for above */
#define FTDI_8U2232C_PID 0x6010 /* Dual channel device */
#define FTDI_232RL_PID  0xFBFA  /* Product ID for FT232RL */
#define FTDI_4232H_PID 0x6011 /* Quad channel hi-speed device */
#define FTDI_RELAIS_PID	0xFA10  /* Relais device from Rudolf Gugler */
#define FTDI_NF_RIC_VID	0x0DCD	/* Vendor Id */
#define FTDI_NF_RIC_PID	0x0001	/* Product Id */
#define FTDI_USBX_707_PID 0xF857	/* ADSTech IR Blaster USBX-707 */

/* Larsen and Brusgaard AltiTrack/USBtrack  */
#define LARSENBRUSGAARD_VID		0x0FD8
#define LB_ALTITRACK_PID		0x0001

/* www.canusb.com Lawicel CANUSB device */
#define FTDI_CANUSB_PID 0xFFA8 /* Product Id */

/* AlphaMicro Components AMC-232USB01 device */
#define FTDI_AMC232_PID 0xFF00 /* Product Id */

/* www.candapter.com Ewert Energy Systems CANdapter device */
#define FTDI_CANDAPTER_PID 0x9F80 /* Product Id */

/* SCS HF Radio Modems PID's (http://www.scs-ptc.com) */
/* the VID is the standard ftdi vid (FTDI_VID) */
#define FTDI_SCS_DEVICE_0_PID 0xD010    /* SCS PTC-IIusb */
#define FTDI_SCS_DEVICE_1_PID 0xD011    /* SCS Tracker / DSP TNC */
#define FTDI_SCS_DEVICE_2_PID 0xD012
#define FTDI_SCS_DEVICE_3_PID 0xD013
#define FTDI_SCS_DEVICE_4_PID 0xD014
#define FTDI_SCS_DEVICE_5_PID 0xD015
#define FTDI_SCS_DEVICE_6_PID 0xD016
#define FTDI_SCS_DEVICE_7_PID 0xD017

/* ACT Solutions HomePro ZWave interface (http://www.act-solutions.com/HomePro.htm) */
#define FTDI_ACTZWAVE_PID	0xF2D0


/* www.starting-point-systems.com µChameleon device */
#define FTDI_MICRO_CHAMELEON_PID	0xCAA0	/* Product Id */

/* www.irtrans.de device */
#define FTDI_IRTRANS_PID 0xFC60 /* Product Id */


/* www.thoughttechnology.com/ TT-USB provide with procomp use ftdi_sio */
#define FTDI_TTUSB_PID 0xFF20 /* Product Id */

/* iPlus device */
#define FTDI_IPLUS_PID 0xD070 /* Product Id */
#define FTDI_IPLUS2_PID 0xD071 /* Product Id */

/* DMX4ALL DMX Interfaces */
#define FTDI_DMX4ALL 0xC850

/* OpenDCC (www.opendcc.de) product id */
#define FTDI_OPENDCC_PID	0xBFD8

/* Sprog II (Andrew Crosland's SprogII DCC interface) */
#define FTDI_SPROG_II		0xF0C8

/* www.crystalfontz.com devices - thanx for providing free devices for evaluation ! */
/* they use the ftdi chipset for the USB interface and the vendor id is the same */
#define FTDI_XF_632_PID 0xFC08	/* 632: 16x2 Character Display */
#define FTDI_XF_634_PID 0xFC09	/* 634: 20x4 Character Display */
#define FTDI_XF_547_PID 0xFC0A	/* 547: Two line Display */
#define FTDI_XF_633_PID 0xFC0B	/* 633: 16x2 Character Display with Keys */
#define FTDI_XF_631_PID 0xFC0C	/* 631: 20x2 Character Display */
#define FTDI_XF_635_PID 0xFC0D	/* 635: 20x4 Character Display */
#define FTDI_XF_640_PID 0xFC0E	/* 640: Two line Display */
#define FTDI_XF_642_PID 0xFC0F	/* 642: Two line Display */

/* Video Networks Limited / Homechoice in the UK use an ftdi-based device for their 1Mb */
/* broadband internet service.  The following PID is exhibited by the usb device supplied */
/* (the VID is the standard ftdi vid (FTDI_VID) */
#define FTDI_VNHCPCUSB_D_PID 0xfe38 /* Product Id */

/*
 * PCDJ use ftdi based dj-controllers.  The following PID is for their DAC-2 device
 * http://www.pcdjhardware.com/DAC2.asp (PID sent by Wouter Paesen)
 * (the VID is the standard ftdi vid (FTDI_VID) */
#define FTDI_PCDJ_DAC2_PID 0xFA88

/*
 * The following are the values for the Matrix Orbital LCD displays,
 * which are the FT232BM ( similar to the 8U232AM )
 */
#define FTDI_MTXORB_0_PID      0xFA00  /* Matrix Orbital Product Id */
#define FTDI_MTXORB_1_PID      0xFA01  /* Matrix Orbital Product Id */
#define FTDI_MTXORB_2_PID      0xFA02  /* Matrix Orbital Product Id */
#define FTDI_MTXORB_3_PID      0xFA03  /* Matrix Orbital Product Id */
#define FTDI_MTXORB_4_PID      0xFA04  /* Matrix Orbital Product Id */
#define FTDI_MTXORB_5_PID      0xFA05  /* Matrix Orbital Product Id */
#define FTDI_MTXORB_6_PID      0xFA06  /* Matrix Orbital Product Id */

/* OOCDlink by Joern Kaipf <joernk@web.de>
 * (http://www.joernonline.de/dw/doku.php?id=start&idx=projects:oocdlink) */
#define FTDI_OOCDLINK_PID	0xbaf8	/* Amontec JTAGkey */

/*
 * The following are the values for the Matrix Orbital FTDI Range
 * Anything in this range will use an FT232RL.
 */
#define MTXORB_VID			0x1B3D
#define MTXORB_FTDI_RANGE_0100_PID	0x0100
#define MTXORB_FTDI_RANGE_0101_PID	0x0101
#define MTXORB_FTDI_RANGE_0102_PID	0x0102
#define MTXORB_FTDI_RANGE_0103_PID	0x0103
#define MTXORB_FTDI_RANGE_0104_PID	0x0104
#define MTXORB_FTDI_RANGE_0105_PID	0x0105
#define MTXORB_FTDI_RANGE_0106_PID	0x0106
#define MTXORB_FTDI_RANGE_0107_PID	0x0107
#define MTXORB_FTDI_RANGE_0108_PID	0x0108
#define MTXORB_FTDI_RANGE_0109_PID	0x0109
#define MTXORB_FTDI_RANGE_010A_PID	0x010A
#define MTXORB_FTDI_RANGE_010B_PID	0x010B
#define MTXORB_FTDI_RANGE_010C_PID	0x010C
#define MTXORB_FTDI_RANGE_010D_PID	0x010D
#define MTXORB_FTDI_RANGE_010E_PID	0x010E
#define MTXORB_FTDI_RANGE_010F_PID	0x010F
#define MTXORB_FTDI_RANGE_0110_PID	0x0110
#define MTXORB_FTDI_RANGE_0111_PID	0x0111
#define MTXORB_FTDI_RANGE_0112_PID	0x0112
#define MTXORB_FTDI_RANGE_0113_PID	0x0113
#define MTXORB_FTDI_RANGE_0114_PID	0x0114
#define MTXORB_FTDI_RANGE_0115_PID	0x0115
#define MTXORB_FTDI_RANGE_0116_PID	0x0116
#define MTXORB_FTDI_RANGE_0117_PID	0x0117
#define MTXORB_FTDI_RANGE_0118_PID	0x0118
#define MTXORB_FTDI_RANGE_0119_PID	0x0119
#define MTXORB_FTDI_RANGE_011A_PID	0x011A
#define MTXORB_FTDI_RANGE_011B_PID	0x011B
#define MTXORB_FTDI_RANGE_011C_PID	0x011C
#define MTXORB_FTDI_RANGE_011D_PID	0x011D
#define MTXORB_FTDI_RANGE_011E_PID	0x011E
#define MTXORB_FTDI_RANGE_011F_PID	0x011F
#define MTXORB_FTDI_RANGE_0120_PID	0x0120
#define MTXORB_FTDI_RANGE_0121_PID	0x0121
#define MTXORB_FTDI_RANGE_0122_PID	0x0122
#define MTXORB_FTDI_RANGE_0123_PID	0x0123
#define MTXORB_FTDI_RANGE_0124_PID	0x0124
#define MTXORB_FTDI_RANGE_0125_PID	0x0125
#define MTXORB_FTDI_RANGE_0126_PID	0x0126
#define MTXORB_FTDI_RANGE_0127_PID	0x0127
#define MTXORB_FTDI_RANGE_0128_PID	0x0128
#define MTXORB_FTDI_RANGE_0129_PID	0x0129
#define MTXORB_FTDI_RANGE_012A_PID	0x012A
#define MTXORB_FTDI_RANGE_012B_PID	0x012B
#define MTXORB_FTDI_RANGE_012C_PID	0x012C
#define MTXORB_FTDI_RANGE_012D_PID	0x012D
#define MTXORB_FTDI_RANGE_012E_PID	0x012E
#define MTXORB_FTDI_RANGE_012F_PID	0x012F
#define MTXORB_FTDI_RANGE_0130_PID	0x0130
#define MTXORB_FTDI_RANGE_0131_PID	0x0131
#define MTXORB_FTDI_RANGE_0132_PID	0x0132
#define MTXORB_FTDI_RANGE_0133_PID	0x0133
#define MTXORB_FTDI_RANGE_0134_PID	0x0134
#define MTXORB_FTDI_RANGE_0135_PID	0x0135
#define MTXORB_FTDI_RANGE_0136_PID	0x0136
#define MTXORB_FTDI_RANGE_0137_PID	0x0137
#define MTXORB_FTDI_RANGE_0138_PID	0x0138
#define MTXORB_FTDI_RANGE_0139_PID	0x0139
#define MTXORB_FTDI_RANGE_013A_PID	0x013A
#define MTXORB_FTDI_RANGE_013B_PID	0x013B
#define MTXORB_FTDI_RANGE_013C_PID	0x013C
#define MTXORB_FTDI_RANGE_013D_PID	0x013D
#define MTXORB_FTDI_RANGE_013E_PID	0x013E
#define MTXORB_FTDI_RANGE_013F_PID	0x013F
#define MTXORB_FTDI_RANGE_0140_PID	0x0140
#define MTXORB_FTDI_RANGE_0141_PID	0x0141
#define MTXORB_FTDI_RANGE_0142_PID	0x0142
#define MTXORB_FTDI_RANGE_0143_PID	0x0143
#define MTXORB_FTDI_RANGE_0144_PID	0x0144
#define MTXORB_FTDI_RANGE_0145_PID	0x0145
#define MTXORB_FTDI_RANGE_0146_PID	0x0146
#define MTXORB_FTDI_RANGE_0147_PID	0x0147
#define MTXORB_FTDI_RANGE_0148_PID	0x0148
#define MTXORB_FTDI_RANGE_0149_PID	0x0149
#define MTXORB_FTDI_RANGE_014A_PID	0x014A
#define MTXORB_FTDI_RANGE_014B_PID	0x014B
#define MTXORB_FTDI_RANGE_014C_PID	0x014C
#define MTXORB_FTDI_RANGE_014D_PID	0x014D
#define MTXORB_FTDI_RANGE_014E_PID	0x014E
#define MTXORB_FTDI_RANGE_014F_PID	0x014F
#define MTXORB_FTDI_RANGE_0150_PID	0x0150
#define MTXORB_FTDI_RANGE_0151_PID	0x0151
#define MTXORB_FTDI_RANGE_0152_PID	0x0152
#define MTXORB_FTDI_RANGE_0153_PID	0x0153
#define MTXORB_FTDI_RANGE_0154_PID	0x0154
#define MTXORB_FTDI_RANGE_0155_PID	0x0155
#define MTXORB_FTDI_RANGE_0156_PID	0x0156
#define MTXORB_FTDI_RANGE_0157_PID	0x0157
#define MTXORB_FTDI_RANGE_0158_PID	0x0158
#define MTXORB_FTDI_RANGE_0159_PID	0x0159
#define MTXORB_FTDI_RANGE_015A_PID	0x015A
#define MTXORB_FTDI_RANGE_015B_PID	0x015B
#define MTXORB_FTDI_RANGE_015C_PID	0x015C
#define MTXORB_FTDI_RANGE_015D_PID	0x015D
#define MTXORB_FTDI_RANGE_015E_PID	0x015E
#define MTXORB_FTDI_RANGE_015F_PID	0x015F
#define MTXORB_FTDI_RANGE_0160_PID	0x0160
#define MTXORB_FTDI_RANGE_0161_PID	0x0161
#define MTXORB_FTDI_RANGE_0162_PID	0x0162
#define MTXORB_FTDI_RANGE_0163_PID	0x0163
#define MTXORB_FTDI_RANGE_0164_PID	0x0164
#define MTXORB_FTDI_RANGE_0165_PID	0x0165
#define MTXORB_FTDI_RANGE_0166_PID	0x0166
#define MTXORB_FTDI_RANGE_0167_PID	0x0167
#define MTXORB_FTDI_RANGE_0168_PID	0x0168
#define MTXORB_FTDI_RANGE_0169_PID	0x0169
#define MTXORB_FTDI_RANGE_016A_PID	0x016A
#define MTXORB_FTDI_RANGE_016B_PID	0x016B
#define MTXORB_FTDI_RANGE_016C_PID	0x016C
#define MTXORB_FTDI_RANGE_016D_PID	0x016D
#define MTXORB_FTDI_RANGE_016E_PID	0x016E
#define MTXORB_FTDI_RANGE_016F_PID	0x016F
#define MTXORB_FTDI_RANGE_0170_PID	0x0170
#define MTXORB_FTDI_RANGE_0171_PID	0x0171
#define MTXORB_FTDI_RANGE_0172_PID	0x0172
#define MTXORB_FTDI_RANGE_0173_PID	0x0173
#define MTXORB_FTDI_RANGE_0174_PID	0x0174
#define MTXORB_FTDI_RANGE_0175_PID	0x0175
#define MTXORB_FTDI_RANGE_0176_PID	0x0176
#define MTXORB_FTDI_RANGE_0177_PID	0x0177
#define MTXORB_FTDI_RANGE_0178_PID	0x0178
#define MTXORB_FTDI_RANGE_0179_PID	0x0179
#define MTXORB_FTDI_RANGE_017A_PID	0x017A
#define MTXORB_FTDI_RANGE_017B_PID	0x017B
#define MTXORB_FTDI_RANGE_017C_PID	0x017C
#define MTXORB_FTDI_RANGE_017D_PID	0x017D
#define MTXORB_FTDI_RANGE_017E_PID	0x017E
#define MTXORB_FTDI_RANGE_017F_PID	0x017F
#define MTXORB_FTDI_RANGE_0180_PID	0x0180
#define MTXORB_FTDI_RANGE_0181_PID	0x0181
#define MTXORB_FTDI_RANGE_0182_PID	0x0182
#define MTXORB_FTDI_RANGE_0183_PID	0x0183
#define MTXORB_FTDI_RANGE_0184_PID	0x0184
#define MTXORB_FTDI_RANGE_0185_PID	0x0185
#define MTXORB_FTDI_RANGE_0186_PID	0x0186
#define MTXORB_FTDI_RANGE_0187_PID	0x0187
#define MTXORB_FTDI_RANGE_0188_PID	0x0188
#define MTXORB_FTDI_RANGE_0189_PID	0x0189
#define MTXORB_FTDI_RANGE_018A_PID	0x018A
#define MTXORB_FTDI_RANGE_018B_PID	0x018B
#define MTXORB_FTDI_RANGE_018C_PID	0x018C
#define MTXORB_FTDI_RANGE_018D_PID	0x018D
#define MTXORB_FTDI_RANGE_018E_PID	0x018E
#define MTXORB_FTDI_RANGE_018F_PID	0x018F
#define MTXORB_FTDI_RANGE_0190_PID	0x0190
#define MTXORB_FTDI_RANGE_0191_PID	0x0191
#define MTXORB_FTDI_RANGE_0192_PID	0x0192
#define MTXORB_FTDI_RANGE_0193_PID	0x0193
#define MTXORB_FTDI_RANGE_0194_PID	0x0194
#define MTXORB_FTDI_RANGE_0195_PID	0x0195
#define MTXORB_FTDI_RANGE_0196_PID	0x0196
#define MTXORB_FTDI_RANGE_0197_PID	0x0197
#define MTXORB_FTDI_RANGE_0198_PID	0x0198
#define MTXORB_FTDI_RANGE_0199_PID	0x0199
#define MTXORB_FTDI_RANGE_019A_PID	0x019A
#define MTXORB_FTDI_RANGE_019B_PID	0x019B
#define MTXORB_FTDI_RANGE_019C_PID	0x019C
#define MTXORB_FTDI_RANGE_019D_PID	0x019D
#define MTXORB_FTDI_RANGE_019E_PID	0x019E
#define MTXORB_FTDI_RANGE_019F_PID	0x019F
#define MTXORB_FTDI_RANGE_01A0_PID	0x01A0
#define MTXORB_FTDI_RANGE_01A1_PID	0x01A1
#define MTXORB_FTDI_RANGE_01A2_PID	0x01A2
#define MTXORB_FTDI_RANGE_01A3_PID	0x01A3
#define MTXORB_FTDI_RANGE_01A4_PID	0x01A4
#define MTXORB_FTDI_RANGE_01A5_PID	0x01A5
#define MTXORB_FTDI_RANGE_01A6_PID	0x01A6
#define MTXORB_FTDI_RANGE_01A7_PID	0x01A7
#define MTXORB_FTDI_RANGE_01A8_PID	0x01A8
#define MTXORB_FTDI_RANGE_01A9_PID	0x01A9
#define MTXORB_FTDI_RANGE_01AA_PID	0x01AA
#define MTXORB_FTDI_RANGE_01AB_PID	0x01AB
#define MTXORB_FTDI_RANGE_01AC_PID	0x01AC
#define MTXORB_FTDI_RANGE_01AD_PID	0x01AD
#define MTXORB_FTDI_RANGE_01AE_PID	0x01AE
#define MTXORB_FTDI_RANGE_01AF_PID	0x01AF
#define MTXORB_FTDI_RANGE_01B0_PID	0x01B0
#define MTXORB_FTDI_RANGE_01B1_PID	0x01B1
#define MTXORB_FTDI_RANGE_01B2_PID	0x01B2
#define MTXORB_FTDI_RANGE_01B3_PID	0x01B3
#define MTXORB_FTDI_RANGE_01B4_PID	0x01B4
#define MTXORB_FTDI_RANGE_01B5_PID	0x01B5
#define MTXORB_FTDI_RANGE_01B6_PID	0x01B6
#define MTXORB_FTDI_RANGE_01B7_PID	0x01B7
#define MTXORB_FTDI_RANGE_01B8_PID	0x01B8
#define MTXORB_FTDI_RANGE_01B9_PID	0x01B9
#define MTXORB_FTDI_RANGE_01BA_PID	0x01BA
#define MTXORB_FTDI_RANGE_01BB_PID	0x01BB
#define MTXORB_FTDI_RANGE_01BC_PID	0x01BC
#define MTXORB_FTDI_RANGE_01BD_PID	0x01BD
#define MTXORB_FTDI_RANGE_01BE_PID	0x01BE
#define MTXORB_FTDI_RANGE_01BF_PID	0x01BF
#define MTXORB_FTDI_RANGE_01C0_PID	0x01C0
#define MTXORB_FTDI_RANGE_01C1_PID	0x01C1
#define MTXORB_FTDI_RANGE_01C2_PID	0x01C2
#define MTXORB_FTDI_RANGE_01C3_PID	0x01C3
#define MTXORB_FTDI_RANGE_01C4_PID	0x01C4
#define MTXORB_FTDI_RANGE_01C5_PID	0x01C5
#define MTXORB_FTDI_RANGE_01C6_PID	0x01C6
#define MTXORB_FTDI_RANGE_01C7_PID	0x01C7
#define MTXORB_FTDI_RANGE_01C8_PID	0x01C8
#define MTXORB_FTDI_RANGE_01C9_PID	0x01C9
#define MTXORB_FTDI_RANGE_01CA_PID	0x01CA
#define MTXORB_FTDI_RANGE_01CB_PID	0x01CB
#define MTXORB_FTDI_RANGE_01CC_PID	0x01CC
#define MTXORB_FTDI_RANGE_01CD_PID	0x01CD
#define MTXORB_FTDI_RANGE_01CE_PID	0x01CE
#define MTXORB_FTDI_RANGE_01CF_PID	0x01CF
#define MTXORB_FTDI_RANGE_01D0_PID	0x01D0
#define MTXORB_FTDI_RANGE_01D1_PID	0x01D1
#define MTXORB_FTDI_RANGE_01D2_PID	0x01D2
#define MTXORB_FTDI_RANGE_01D3_PID	0x01D3
#define MTXORB_FTDI_RANGE_01D4_PID	0x01D4
#define MTXORB_FTDI_RANGE_01D5_PID	0x01D5
#define MTXORB_FTDI_RANGE_01D6_PID	0x01D6
#define MTXORB_FTDI_RANGE_01D7_PID	0x01D7
#define MTXORB_FTDI_RANGE_01D8_PID	0x01D8
#define MTXORB_FTDI_RANGE_01D9_PID	0x01D9
#define MTXORB_FTDI_RANGE_01DA_PID	0x01DA
#define MTXORB_FTDI_RANGE_01DB_PID	0x01DB
#define MTXORB_FTDI_RANGE_01DC_PID	0x01DC
#define MTXORB_FTDI_RANGE_01DD_PID	0x01DD
#define MTXORB_FTDI_RANGE_01DE_PID	0x01DE
#define MTXORB_FTDI_RANGE_01DF_PID	0x01DF
#define MTXORB_FTDI_RANGE_01E0_PID	0x01E0
#define MTXORB_FTDI_RANGE_01E1_PID	0x01E1
#define MTXORB_FTDI_RANGE_01E2_PID	0x01E2
#define MTXORB_FTDI_RANGE_01E3_PID	0x01E3
#define MTXORB_FTDI_RANGE_01E4_PID	0x01E4
#define MTXORB_FTDI_RANGE_01E5_PID	0x01E5
#define MTXORB_FTDI_RANGE_01E6_PID	0x01E6
#define MTXORB_FTDI_RANGE_01E7_PID	0x01E7
#define MTXORB_FTDI_RANGE_01E8_PID	0x01E8
#define MTXORB_FTDI_RANGE_01E9_PID	0x01E9
#define MTXORB_FTDI_RANGE_01EA_PID	0x01EA
#define MTXORB_FTDI_RANGE_01EB_PID	0x01EB
#define MTXORB_FTDI_RANGE_01EC_PID	0x01EC
#define MTXORB_FTDI_RANGE_01ED_PID	0x01ED
#define MTXORB_FTDI_RANGE_01EE_PID	0x01EE
#define MTXORB_FTDI_RANGE_01EF_PID	0x01EF
#define MTXORB_FTDI_RANGE_01F0_PID	0x01F0
#define MTXORB_FTDI_RANGE_01F1_PID	0x01F1
#define MTXORB_FTDI_RANGE_01F2_PID	0x01F2
#define MTXORB_FTDI_RANGE_01F3_PID	0x01F3
#define MTXORB_FTDI_RANGE_01F4_PID	0x01F4
#define MTXORB_FTDI_RANGE_01F5_PID	0x01F5
#define MTXORB_FTDI_RANGE_01F6_PID	0x01F6
#define MTXORB_FTDI_RANGE_01F7_PID	0x01F7
#define MTXORB_FTDI_RANGE_01F8_PID	0x01F8
#define MTXORB_FTDI_RANGE_01F9_PID	0x01F9
#define MTXORB_FTDI_RANGE_01FA_PID	0x01FA
#define MTXORB_FTDI_RANGE_01FB_PID	0x01FB
#define MTXORB_FTDI_RANGE_01FC_PID	0x01FC
#define MTXORB_FTDI_RANGE_01FD_PID	0x01FD
#define MTXORB_FTDI_RANGE_01FE_PID	0x01FE
#define MTXORB_FTDI_RANGE_01FF_PID	0x01FF



/* Interbiometrics USB I/O Board */
/* Developed for Interbiometrics by Rudolf Gugler */
#define INTERBIOMETRICS_VID              0x1209
#define INTERBIOMETRICS_IOBOARD_PID      0x1002
#define INTERBIOMETRICS_MINI_IOBOARD_PID 0x1006

/*
 * The following are the values for the Perle Systems
 * UltraPort USB serial converters
 */
#define FTDI_PERLE_ULTRAPORT_PID 0xF0C0	/* Perle UltraPort Product Id */

/*
 * The following are the values for the Sealevel SeaLINK+ adapters.
 * (Original list sent by Tuan Hoang.  Ian Abbott renamed the macros and
 * removed some PIDs that don't seem to match any existing products.)
 */
#define SEALEVEL_VID		0x0c52	/* Sealevel Vendor ID */
#define SEALEVEL_2101_PID	0x2101	/* SeaLINK+232 (2101/2105) */
#define SEALEVEL_2102_PID	0x2102	/* SeaLINK+485 (2102) */
#define SEALEVEL_2103_PID	0x2103	/* SeaLINK+232I (2103) */
#define SEALEVEL_2104_PID	0x2104	/* SeaLINK+485I (2104) */
#define SEALEVEL_2106_PID	0x9020	/* SeaLINK+422 (2106) */
#define SEALEVEL_2201_1_PID	0x2211	/* SeaPORT+2/232 (2201) Port 1 */
#define SEALEVEL_2201_2_PID	0x2221	/* SeaPORT+2/232 (2201) Port 2 */
#define SEALEVEL_2202_1_PID	0x2212	/* SeaPORT+2/485 (2202) Port 1 */
#define SEALEVEL_2202_2_PID	0x2222	/* SeaPORT+2/485 (2202) Port 2 */
#define SEALEVEL_2203_1_PID	0x2213	/* SeaPORT+2 (2203) Port 1 */
#define SEALEVEL_2203_2_PID	0x2223	/* SeaPORT+2 (2203) Port 2 */
#define SEALEVEL_2401_1_PID	0x2411	/* SeaPORT+4/232 (2401) Port 1 */
#define SEALEVEL_2401_2_PID	0x2421	/* SeaPORT+4/232 (2401) Port 2 */
#define SEALEVEL_2401_3_PID	0x2431	/* SeaPORT+4/232 (2401) Port 3 */
#define SEALEVEL_2401_4_PID	0x2441	/* SeaPORT+4/232 (2401) Port 4 */
#define SEALEVEL_2402_1_PID	0x2412	/* SeaPORT+4/485 (2402) Port 1 */
#define SEALEVEL_2402_2_PID	0x2422	/* SeaPORT+4/485 (2402) Port 2 */
#define SEALEVEL_2402_3_PID	0x2432	/* SeaPORT+4/485 (2402) Port 3 */
#define SEALEVEL_2402_4_PID	0x2442	/* SeaPORT+4/485 (2402) Port 4 */
#define SEALEVEL_2403_1_PID	0x2413	/* SeaPORT+4 (2403) Port 1 */
#define SEALEVEL_2403_2_PID	0x2423	/* SeaPORT+4 (2403) Port 2 */
#define SEALEVEL_2403_3_PID	0x2433	/* SeaPORT+4 (2403) Port 3 */
#define SEALEVEL_2403_4_PID	0x2443	/* SeaPORT+4 (2403) Port 4 */
#define SEALEVEL_2801_1_PID	0X2811	/* SeaLINK+8/232 (2801) Port 1 */
#define SEALEVEL_2801_2_PID	0X2821	/* SeaLINK+8/232 (2801) Port 2 */
#define SEALEVEL_2801_3_PID	0X2831	/* SeaLINK+8/232 (2801) Port 3 */
#define SEALEVEL_2801_4_PID	0X2841	/* SeaLINK+8/232 (2801) Port 4 */
#define SEALEVEL_2801_5_PID	0X2851	/* SeaLINK+8/232 (2801) Port 5 */
#define SEALEVEL_2801_6_PID	0X2861	/* SeaLINK+8/232 (2801) Port 6 */
#define SEALEVEL_2801_7_PID	0X2871	/* SeaLINK+8/232 (2801) Port 7 */
#define SEALEVEL_2801_8_PID	0X2881	/* SeaLINK+8/232 (2801) Port 8 */
#define SEALEVEL_2802_1_PID	0X2812	/* SeaLINK+8/485 (2802) Port 1 */
#define SEALEVEL_2802_2_PID	0X2822	/* SeaLINK+8/485 (2802) Port 2 */
#define SEALEVEL_2802_3_PID	0X2832	/* SeaLINK+8/485 (2802) Port 3 */
#define SEALEVEL_2802_4_PID	0X2842	/* SeaLINK+8/485 (2802) Port 4 */
#define SEALEVEL_2802_5_PID	0X2852	/* SeaLINK+8/485 (2802) Port 5 */
#define SEALEVEL_2802_6_PID	0X2862	/* SeaLINK+8/485 (2802) Port 6 */
#define SEALEVEL_2802_7_PID	0X2872	/* SeaLINK+8/485 (2802) Port 7 */
#define SEALEVEL_2802_8_PID	0X2882	/* SeaLINK+8/485 (2802) Port 8 */
#define SEALEVEL_2803_1_PID	0X2813	/* SeaLINK+8 (2803) Port 1 */
#define SEALEVEL_2803_2_PID	0X2823 	/* SeaLINK+8 (2803) Port 2 */
#define SEALEVEL_2803_3_PID	0X2833 	/* SeaLINK+8 (2803) Port 3 */
#define SEALEVEL_2803_4_PID	0X2843 	/* SeaLINK+8 (2803) Port 4 */
#define SEALEVEL_2803_5_PID	0X2853 	/* SeaLINK+8 (2803) Port 5 */
#define SEALEVEL_2803_6_PID	0X2863 	/* SeaLINK+8 (2803) Port 6 */
#define SEALEVEL_2803_7_PID	0X2873 	/* SeaLINK+8 (2803) Port 7 */
#define SEALEVEL_2803_8_PID	0X2883 	/* SeaLINK+8 (2803) Port 8 */

/*
 * The following are the values for two KOBIL chipcard terminals.
 */
#define KOBIL_VID		0x0d46	/* KOBIL Vendor ID */
#define KOBIL_CONV_B1_PID	0x2020	/* KOBIL Konverter for B1 */
#define KOBIL_CONV_KAAN_PID	0x2021	/* KOBIL_Konverter for KAAN */

/*
 * Icom ID-1 digital transceiver
 */

#define ICOM_ID1_VID            0x0C26
#define ICOM_ID1_PID            0x0004

/*
 * ASK.fr devices
 */
#define FTDI_ASK_RDR400_PID	0xC991	/* ASK RDR 400 series card reader */

/*
 * FTDI USB UART chips used in construction projects from the
 * Elektor Electronics magazine (http://elektor-electronics.co.uk)
 */
#define ELEKTOR_VID		0x0C7D
#define ELEKTOR_FT323R_PID	0x0005	/* RFID-Reader, issue 09-2006 */

/*
 * DSS-20 Sync Station for Sony Ericsson P800
 */
#define FTDI_DSS20_PID          0xFC82

/*
 * Home Electronics (www.home-electro.com) USB gadgets
 */
#define FTDI_HE_TIRA1_PID	0xFA78	/* Tira-1 IR transceiver */

/* USB-UIRT - An infrared receiver and transmitter using the 8U232AM chip */
/* http://home.earthlink.net/~jrhees/USBUIRT/index.htm */
#define FTDI_USB_UIRT_PID	0xF850	/* Product Id */

/* TNC-X USB-to-packet-radio adapter, versions prior to 3.0 (DLP module) */

#define FTDI_TNC_X_PID		0xEBE0

/*
 * ELV USB devices submitted by Christian Abt of ELV (www.elv.de).
 * All of these devices use FTDI's vendor ID (0x0403).
 *
 * The previously included PID for the UO 100 module was incorrect.
 * In fact, that PID was for ELV's UR 100 USB-RS232 converter (0xFB58).
 *
 * Armin Laeuger originally sent the PID for the UM 100 module.
 */
#define FTDI_R2000KU_TRUE_RNG	0xFB80  /* R2000KU TRUE RNG */
#define FTDI_ELV_UR100_PID	0xFB58	/* USB-RS232-Umsetzer (UR 100) */
#define FTDI_ELV_UM100_PID	0xFB5A	/* USB-Modul UM 100 */
#define FTDI_ELV_UO100_PID	0xFB5B	/* USB-Modul UO 100 */
#define FTDI_ELV_ALC8500_PID	0xF06E	/* ALC 8500 Expert */
/* Additional ELV PIDs that default to using the FTDI D2XX drivers on
 * MS Windows, rather than the FTDI Virtual Com Port drivers.
 * Maybe these will be easier to use with the libftdi/libusb user-space
 * drivers, or possibly the Comedi drivers in some cases. */
#define FTDI_ELV_CLI7000_PID	0xFB59	/* Computer-Light-Interface (CLI 7000) */
#define FTDI_ELV_PPS7330_PID	0xFB5C	/* Processor-Power-Supply (PPS 7330) */
#define FTDI_ELV_TFM100_PID	0xFB5D	/* Temperartur-Feuchte Messgeraet (TFM 100) */
#define FTDI_ELV_UDF77_PID	0xFB5E	/* USB DCF Funkurh (UDF 77) */
#define FTDI_ELV_UIO88_PID	0xFB5F	/* USB-I/O Interface (UIO 88) */
#define FTDI_ELV_UAD8_PID	0xF068	/* USB-AD-Wandler (UAD 8) */
#define FTDI_ELV_UDA7_PID	0xF069	/* USB-DA-Wandler (UDA 7) */
#define FTDI_ELV_USI2_PID	0xF06A	/* USB-Schrittmotoren-Interface (USI 2) */
#define FTDI_ELV_T1100_PID	0xF06B	/* Thermometer (T 1100) */
#define FTDI_ELV_PCD200_PID	0xF06C	/* PC-Datenlogger (PCD 200) */
#define FTDI_ELV_ULA200_PID	0xF06D	/* USB-LCD-Ansteuerung (ULA 200) */
#define FTDI_ELV_FHZ1000PC_PID	0xF06F	/* FHZ 1000 PC */
#define FTDI_ELV_CSI8_PID	0xE0F0	/* Computer-Schalt-Interface (CSI 8) */
#define FTDI_ELV_EM1000DL_PID	0xE0F1	/* PC-Datenlogger fuer Energiemonitor (EM 1000 DL) */
#define FTDI_ELV_PCK100_PID	0xE0F2	/* PC-Kabeltester (PCK 100) */
#define FTDI_ELV_RFP500_PID	0xE0F3	/* HF-Leistungsmesser (RFP 500) */
#define FTDI_ELV_FS20SIG_PID	0xE0F4	/* Signalgeber (FS 20 SIG) */
#define FTDI_ELV_WS300PC_PID	0xE0F6	/* PC-Wetterstation (WS 300 PC) */
#define FTDI_ELV_FHZ1300PC_PID	0xE0E8	/* FHZ 1300 PC */
#define FTDI_ELV_WS500_PID	0xE0E9	/* PC-Wetterstation (WS 500) */
#define FTDI_ELV_HS485_PID	0xE0EA	/* USB to RS-485 adapter */
#define FTDI_ELV_EM1010PC_PID	0xE0EF	/* Engery monitor EM 1010 PC */
#define FTDI_PHI_FISCO_PID      0xE40B  /* PHI Fisco USB to Serial cable */

/*
 * Definitions for ID TECH (www.idt-net.com) devices
 */
#define IDTECH_VID		0x0ACD	/* ID TECH Vendor ID */
#define IDTECH_IDT1221U_PID	0x0300	/* IDT1221U USB to RS-232 adapter */

/*
 * Definitions for Omnidirectional Control Technology, Inc. devices
 */
#define OCT_VID			0x0B39	/* OCT vendor ID */
/* Note: OCT US101 is also rebadged as Dick Smith Electronics (NZ) XH6381 */
/* Also rebadged as Dick Smith Electronics (Aus) XH6451 */
/* Also rebadged as SIIG Inc. model US2308 hardware version 1 */
#define OCT_US101_PID		0x0421	/* OCT US101 USB to RS-232 */

/* an infrared receiver for user access control with IR tags */
#define FTDI_PIEGROUP_PID	0xF208	/* Product Id */

/*
 * Definitions for Artemis astronomical USB based cameras
 * Check it at http://www.artemisccd.co.uk/
 */
#define FTDI_ARTEMIS_PID	0xDF28	/* All Artemis Cameras */

/*
 * Definitions for ATIK Instruments astronomical USB based cameras
 * Check it at http://www.atik-instruments.com/
 */
#define FTDI_ATIK_ATK16_PID	0xDF30	/* ATIK ATK-16 Grayscale Camera */
#define FTDI_ATIK_ATK16C_PID	0xDF32	/* ATIK ATK-16C Colour Camera */
#define FTDI_ATIK_ATK16HR_PID	0xDF31	/* ATIK ATK-16HR Grayscale Camera */
#define FTDI_ATIK_ATK16HRC_PID	0xDF33	/* ATIK ATK-16HRC Colour Camera */
#define FTDI_ATIK_ATK16IC_PID   0xDF35  /* ATIK ATK-16IC Grayscale Camera */

/*
 * Protego product ids
 */
#define PROTEGO_SPECIAL_1	0xFC70	/* special/unknown device */
#define PROTEGO_R2X0		0xFC71	/* R200-USB TRNG unit (R210, R220, and R230) */
#define PROTEGO_SPECIAL_3	0xFC72	/* special/unknown device */
#define PROTEGO_SPECIAL_4	0xFC73	/* special/unknown device */

/*
 * Gude Analog- und Digitalsysteme GmbH
 */
#define FTDI_GUDEADS_E808_PID    0xE808
#define FTDI_GUDEADS_E809_PID    0xE809
#define FTDI_GUDEADS_E80A_PID    0xE80A
#define FTDI_GUDEADS_E80B_PID    0xE80B
#define FTDI_GUDEADS_E80C_PID    0xE80C
#define FTDI_GUDEADS_E80D_PID    0xE80D
#define FTDI_GUDEADS_E80E_PID    0xE80E
#define FTDI_GUDEADS_E80F_PID    0xE80F
#define FTDI_GUDEADS_E888_PID    0xE888  /* Expert ISDN Control USB */
#define FTDI_GUDEADS_E889_PID    0xE889  /* USB RS-232 OptoBridge */
#define FTDI_GUDEADS_E88A_PID    0xE88A
#define FTDI_GUDEADS_E88B_PID    0xE88B
#define FTDI_GUDEADS_E88C_PID    0xE88C
#define FTDI_GUDEADS_E88D_PID    0xE88D
#define FTDI_GUDEADS_E88E_PID    0xE88E
#define FTDI_GUDEADS_E88F_PID    0xE88F

/*
 * Linx Technologies product ids
 */
#define LINX_SDMUSBQSS_PID	0xF448	/* Linx SDM-USB-QS-S */
#define LINX_MASTERDEVEL2_PID   0xF449   /* Linx Master Development 2.0 */
#define LINX_FUTURE_0_PID   0xF44A   /* Linx future device */
#define LINX_FUTURE_1_PID   0xF44B   /* Linx future device */
#define LINX_FUTURE_2_PID   0xF44C   /* Linx future device */

/* CCS Inc. ICDU/ICDU40 product ID - the FT232BM is used in an in-circuit-debugger */
/* unit for PIC16's/PIC18's */
#define FTDI_CCSICDU20_0_PID    0xF9D0
#define FTDI_CCSICDU40_1_PID    0xF9D1
#define FTDI_CCSMACHX_2_PID     0xF9D2
#define FTDI_CCSLOAD_N_GO_3_PID 0xF9D3
#define FTDI_CCSICDU64_4_PID    0xF9D4
#define FTDI_CCSPRIME8_5_PID    0xF9D5

/* Inside Accesso contactless reader (http://www.insidefr.com) */
#define INSIDE_ACCESSO		0xFAD0

/*
 * Intrepid Control Systems (http://www.intrepidcs.com/) ValueCAN and NeoVI
 */
#define INTREPID_VID		0x093C
#define INTREPID_VALUECAN_PID	0x0601
#define INTREPID_NEOVI_PID	0x0701

/*
 * Falcom Wireless Communications GmbH
 */
#define FALCOM_VID		0x0F94	/* Vendor Id */
#define FALCOM_TWIST_PID	0x0001	/* Falcom Twist USB GPRS modem */
#define FALCOM_SAMBA_PID	0x0005	/* Falcom Samba USB GPRS modem */

/*
 * SUUNTO product ids
 */
#define FTDI_SUUNTO_SPORTS_PID	0xF680	/* Suunto Sports instrument */

/*
 * Oceanic product ids
 */
#define FTDI_OCEANIC_PID	0xF460  /* Oceanic dive instrument */

/*
 * TTi (Thurlby Thandar Instruments)
 */
#define TTI_VID			0x103E	/* Vendor Id */
#define TTI_QL355P_PID		0x03E8	/* TTi QL355P power supply */

/*
 * Definitions for B&B Electronics products.
 */
#define BANDB_VID		0x0856	/* B&B Electronics Vendor ID */
#define BANDB_USOTL4_PID	0xAC01	/* USOTL4 Isolated RS-485 Converter */
#define BANDB_USTL4_PID		0xAC02	/* USTL4 RS-485 Converter */
#define BANDB_USO9ML2_PID	0xAC03	/* USO9ML2 Isolated RS-232 Converter */

/*
 * RM Michaelides CANview USB (http://www.rmcan.com)
 * CAN fieldbus interface adapter, added by port GmbH www.port.de)
 * Ian Abbott changed the macro names for consistency.
 */
#define FTDI_RM_CANVIEW_PID	0xfd60	/* Product Id */

/*
 * EVER Eco Pro UPS (http://www.ever.com.pl/)
 */

#define	EVER_ECO_PRO_CDS	0xe520	/* RS-232 converter */

/*
 * 4N-GALAXY.DE PIDs for CAN-USB, USB-RS232, USB-RS422, USB-RS485,
 * USB-TTY activ, USB-TTY passiv.  Some PIDs are used by several devices
 * and I'm not entirely sure which are used by which.
 */
#define FTDI_4N_GALAXY_DE_1_PID	0xF3C0
#define FTDI_4N_GALAXY_DE_2_PID	0xF3C1

/*
 * Mobility Electronics products.
 */
#define MOBILITY_VID			0x1342
#define MOBILITY_USB_SERIAL_PID		0x0202	/* EasiDock USB 200 serial */

/*
 * microHAM product IDs (http://www.microham.com).
 * Submitted by Justin Burket (KL1RL) <zorton@jtan.com>
 * and Mike Studer (K6EEP) <k6eep@hamsoftware.org>.
 * Ian Abbott <abbotti@mev.co.uk> added a few more from the driver INF file.
 */
#define FTDI_MHAM_KW_PID 0xEEE8		/* USB-KW interface */
#define FTDI_MHAM_YS_PID 0xEEE9		/* USB-YS interface */
#define FTDI_MHAM_Y6_PID 0xEEEA		/* USB-Y6 interface */
#define FTDI_MHAM_Y8_PID 0xEEEB		/* USB-Y8 interface */
#define FTDI_MHAM_IC_PID 0xEEEC		/* USB-IC interface */
#define FTDI_MHAM_DB9_PID 0xEEED	/* USB-DB9 interface */
#define FTDI_MHAM_RS232_PID 0xEEEE	/* USB-RS232 interface */
#define FTDI_MHAM_Y9_PID 0xEEEF		/* USB-Y9 interface */

/*
 * Active Robots product ids.
 */
#define FTDI_ACTIVE_ROBOTS_PID	0xE548	/* USB comms board */

/*
 * Xsens Technologies BV products (http://www.xsens.com).
 */
#define XSENS_CONVERTER_0_PID	0xD388
#define XSENS_CONVERTER_1_PID	0xD389
#define XSENS_CONVERTER_2_PID	0xD38A
#define XSENS_CONVERTER_3_PID	0xD38B
#define XSENS_CONVERTER_4_PID	0xD38C
#define XSENS_CONVERTER_5_PID	0xD38D
#define XSENS_CONVERTER_6_PID	0xD38E
#define XSENS_CONVERTER_7_PID	0xD38F

/*
 * Teratronik product ids.
 * Submitted by O. Wölfelschneider.
 */
#define FTDI_TERATRONIK_VCP_PID	 0xEC88	/* Teratronik device (preferring VCP driver on windows) */
#define FTDI_TERATRONIK_D2XX_PID 0xEC89	/* Teratronik device (preferring D2XX driver on windows) */

/*
 * Evolution Robotics products (http://www.evolution.com/).
 * Submitted by Shawn M. Lavelle.
 */
#define EVOLUTION_VID		0xDEEE	/* Vendor ID */
#define EVOLUTION_ER1_PID	0x0300	/* ER1 Control Module */
#define EVO_8U232AM_PID	0x02FF	/* Evolution robotics RCM2 (FT232AM)*/
#define EVO_HYBRID_PID		0x0302	/* Evolution robotics RCM4 PID (FT232BM)*/
#define EVO_RCM4_PID		0x0303	/* Evolution robotics RCM4 PID */

/* Pyramid Computer GmbH */
#define FTDI_PYRAMID_PID	0xE6C8	/* Pyramid Appliance Display */

/*
 * NDI (www.ndigital.com) product ids
 */
#define FTDI_NDI_HUC_PID		0xDA70	/* NDI Host USB Converter */
#define FTDI_NDI_SPECTRA_SCU_PID	0xDA71	/* NDI Spectra SCU */
#define FTDI_NDI_FUTURE_2_PID		0xDA72	/* NDI future device #2 */
#define FTDI_NDI_FUTURE_3_PID		0xDA73	/* NDI future device #3 */
#define FTDI_NDI_AURORA_SCU_PID		0xDA74	/* NDI Aurora SCU */

/*
 * Posiflex inc retail equipment (http://www.posiflex.com.tw)
 */
#define POSIFLEX_VID		0x0d3a  /* Vendor ID */
#define POSIFLEX_PP7000_PID	0x0300  /* PP-7000II thermal printer */

/*
 * Westrex International devices submitted by Cory Lee
 */
#define FTDI_WESTREX_MODEL_777_PID	0xDC00	/* Model 777 */
#define FTDI_WESTREX_MODEL_8900F_PID	0xDC01	/* Model 8900F */

/*
 * RR-CirKits LocoBuffer USB (http://www.rr-cirkits.com)
 */
#define FTDI_RRCIRKITS_LOCOBUFFER_PID	0xc7d0	/* LocoBuffer USB */

/*
 * Eclo (http://www.eclo.pt/) product IDs.
 * PID 0xEA90 submitted by Martin Grill.
 */
#define FTDI_ECLO_COM_1WIRE_PID	0xEA90	/* COM to 1-Wire USB adaptor */

/*
 * Papouch products (http://www.papouch.com/)
 * Submitted by Folkert van Heusden
 */

#define PAPOUCH_VID			0x5050	/* Vendor ID */
#define PAPOUCH_TMU_PID			0x0400	/* TMU USB Thermometer */
#define PAPOUCH_QUIDO4x4_PID		0x0900	/* Quido 4/4 Module */

/*
 * ACG Identification Technologies GmbH products (http://www.acg.de/).
 * Submitted by anton -at- goto10 -dot- org.
 */
#define FTDI_ACG_HFDUAL_PID		0xDD20	/* HF Dual ISO Reader (RFID) */

/*
 * Yost Engineering, Inc. products (www.yostengineering.com).
 * PID 0xE050 submitted by Aaron Prose.
 */
#define FTDI_YEI_SERVOCENTER31_PID	0xE050	/* YEI ServoCenter3.1 USB */

/*
 * ThorLabs USB motor drivers
 */
#define FTDI_THORLABS_PID		0xfaf0 /* ThorLabs USB motor drivers */

/*
 * Testo products (http://www.testo.com/)
 * Submitted by Colin Leroy
 */
#define TESTO_VID			0x128D
#define TESTO_USB_INTERFACE_PID		0x0001

/*
 * Gamma Scout (http://gamma-scout.com/). Submitted by rsc@runtux.com.
 */
#define FTDI_GAMMA_SCOUT_PID		0xD678	/* Gamma Scout online */

/*
 * Tactrix OpenPort (ECU) devices.
 * OpenPort 1.3M submitted by Donour Sizemore.
 * OpenPort 1.3S and 1.3U submitted by Ian Abbott.
 */
#define FTDI_TACTRIX_OPENPORT_13M_PID	0xCC48	/* OpenPort 1.3 Mitsubishi */
#define FTDI_TACTRIX_OPENPORT_13S_PID	0xCC49	/* OpenPort 1.3 Subaru */
#define FTDI_TACTRIX_OPENPORT_13U_PID	0xCC4A	/* OpenPort 1.3 Universal */

/*
 * Telldus Technologies
 */
#define TELLDUS_VID			0x1781	/* Vendor ID */
#define TELLDUS_TELLSTICK_PID		0x0C30	/* RF control dongle 433 MHz using FT232RL */

/*
 * IBS elektronik product ids
 * Submitted by Thomas Schleusener
 */
#define FTDI_IBS_US485_PID	0xff38  /* IBS US485 (USB<-->RS422/485 interface) */
#define FTDI_IBS_PICPRO_PID	0xff39  /* IBS PIC-Programmer */
#define FTDI_IBS_PCMCIA_PID	0xff3a  /* IBS Card reader for PCMCIA SRAM-cards */
#define FTDI_IBS_PK1_PID	0xff3b  /* IBS PK1 - Particel counter */
#define FTDI_IBS_RS232MON_PID	0xff3c  /* IBS RS232 - Monitor */
#define FTDI_IBS_APP70_PID	0xff3d  /* APP 70 (dust monitoring system) */
#define FTDI_IBS_PEDO_PID	0xff3e  /* IBS PEDO-Modem (RF modem 868.35 MHz) */
#define FTDI_IBS_PROD_PID	0xff3f  /* future device */

/*
 *  MaxStream devices	www.maxstream.net
 */
#define FTDI_MAXSTREAM_PID	0xEE18	/* Xbee PKG-U Module */

/* Olimex */
#define OLIMEX_VID			0x15BA
#define OLIMEX_ARM_USB_OCD_PID		0x0003

/* Luminary Micro Stellaris Boards, VID = FTDI_VID */
/* FTDI 2332C Dual channel device, side A=245 FIFO (JTAG), Side B=RS232 UART */
#define LMI_LM3S_DEVEL_BOARD_PID	0xbcd8
#define LMI_LM3S_EVAL_BOARD_PID		0xbcd9

/* www.elsterelectricity.com Elster Unicom III Optical Probe */
#define FTDI_ELSTER_UNICOM_PID		0xE700 /* Product Id */

/*
 * The Mobility Lab (TML)
 * Submitted by Pierre Castella
 */
#define TML_VID			0x1B91	/* Vendor ID */
#define TML_USB_SERIAL_PID	0x0064	/* USB - Serial Converter */

/* Propox devices */
#define FTDI_PROPOX_JTAGCABLEII_PID	0xD738

/* Rig Expert Ukraine devices */
#define FTDI_REU_TINY_PID		0xED22	/* RigExpert Tiny */

/* Domintell products  http://www.domintell.com */
#define FTDI_DOMINTELL_DGQG_PID	0xEF50	/* Master */
#define FTDI_DOMINTELL_DUSB_PID	0xEF51	/* DUSB01 module */

/* Alti-2 products  http://www.alti-2.com */
#define ALTI2_VID	0x1BC9
#define ALTI2_N3_PID	0x6001	/* Neptune 3 */

/* Commands */
#define FTDI_SIO_RESET 		0 /* Reset the port */
#define FTDI_SIO_MODEM_CTRL 	1 /* Set the modem control register */
#define FTDI_SIO_SET_FLOW_CTRL	2 /* Set flow control register */
#define FTDI_SIO_SET_BAUD_RATE	3 /* Set baud rate */
#define FTDI_SIO_SET_DATA	4 /* Set the data characteristics of the port */
#define FTDI_SIO_GET_MODEM_STATUS	5 /* Retrieve current value of modern status register */
#define FTDI_SIO_SET_EVENT_CHAR	6 /* Set the event character */
#define FTDI_SIO_SET_ERROR_CHAR	7 /* Set the error character */
#define FTDI_SIO_SET_LATENCY_TIMER	9 /* Set the latency timer */
#define FTDI_SIO_GET_LATENCY_TIMER	10 /* Get the latency timer */

/* Interface indicies for FT2232, FT2232H and FT4232H devices*/
#define INTERFACE_A		1
#define INTERFACE_B		2
#define INTERFACE_C		3
#define INTERFACE_D		4

/*
 * FIC / OpenMoko, Inc. http://wiki.openmoko.org/wiki/Neo1973_Debug_Board_v3
 * Submitted by Harald Welte <laforge@openmoko.org>
 */
#define	FIC_VID			0x1457
#define	FIC_NEO1973_DEBUG_PID	0x5118

/*
 * RATOC REX-USB60F
 */
#define RATOC_VENDOR_ID		0x0584
#define RATOC_PRODUCT_ID_USB60F	0xb020

/*
 * DIEBOLD BCS SE923
 */
#define DIEBOLD_BCS_SE923_PID	0xfb99

/*
 * Atmel STK541
 */
#define ATMEL_VID		0x03eb /* Vendor ID */
#define STK541_PID		0x2109 /* Zigbee Controller */

/*
 * Dresden Elektronic Sensor Terminal Board
 */
#define DE_VID			0x1cf1 /* Vendor ID */
#define STB_PID			0x0001 /* Sensor Terminal Board */
#define WHT_PID			0x0004 /* Wireless Handheld Terminal */

/*
 * Blackfin gnICE JTAG
 * http://docs.blackfin.uclinux.org/doku.php?id=hw:jtag:gnice
 */
#define ADI_VID 		0x0456
#define ADI_GNICE_PID 		0xF000

/*
 * JETI SPECTROMETER SPECBOS 1201
 * http://www.jeti.com/products/sys/scb/scb1201.php
 */
#define JETI_VID		0x0c6c
#define JETI_SPC1201_PID	0x04b2

/*
 * Marvell SheevaPlug
 */
#define MARVELL_VID		0x9e88
#define MARVELL_SHEEVAPLUG_PID	0x9e8f

#define FTDI_TURTELIZER_PID	0xBDC8 /* JTAG/RS-232 adapter by egnite GmBH */

/*
 * GN Otometrics (http://www.otometrics.com)
 * Submitted by Ville Sundberg.
 */
#define GN_OTOMETRICS_VID	0x0c33	/* Vendor ID */
#define AURICAL_USB_PID		0x0010	/* Aurical USB Audiometer */

/*
<<<<<<< HEAD
=======
 * Bayer Ascensia Contour blood glucose meter USB-converter cable.
 * http://winglucofacts.com/cables/
 */
#define BAYER_VID                      0x1A79
#define BAYER_CONTOUR_CABLE_PID        0x6001

/*
 * Marvell OpenRD Base, Client
 * http://www.open-rd.org
 * OpenRD Base, Client use VID 0x0403
 */
#define MARVELL_OPENRD_PID	0x9e90

/*
>>>>>>> 60e0a4c7
 *   BmRequestType:  1100 0000b
 *   bRequest:       FTDI_E2_READ
 *   wValue:         0
 *   wIndex:         Address of word to read
 *   wLength:        2
 *   Data:           Will return a word of data from E2Address
 *
 */

/* Port Identifier Table */
#define PIT_DEFAULT 		0 /* SIOA */
#define PIT_SIOA		1 /* SIOA */
/* The device this driver is tested with one has only one port */
#define PIT_SIOB		2 /* SIOB */
#define PIT_PARALLEL		3 /* Parallel */

/* FTDI_SIO_RESET */
#define FTDI_SIO_RESET_REQUEST FTDI_SIO_RESET
#define FTDI_SIO_RESET_REQUEST_TYPE 0x40
#define FTDI_SIO_RESET_SIO 0
#define FTDI_SIO_RESET_PURGE_RX 1
#define FTDI_SIO_RESET_PURGE_TX 2

/*
 * BmRequestType:  0100 0000B
 * bRequest:       FTDI_SIO_RESET
 * wValue:         Control Value
 *                   0 = Reset SIO
 *                   1 = Purge RX buffer
 *                   2 = Purge TX buffer
 * wIndex:         Port
 * wLength:        0
 * Data:           None
 *
 * The Reset SIO command has this effect:
 *
 *    Sets flow control set to 'none'
 *    Event char = $0D
 *    Event trigger = disabled
 *    Purge RX buffer
 *    Purge TX buffer
 *    Clear DTR
 *    Clear RTS
 *    baud and data format not reset
 *
 * The Purge RX and TX buffer commands affect nothing except the buffers
 *
   */

/* FTDI_SIO_SET_BAUDRATE */
#define FTDI_SIO_SET_BAUDRATE_REQUEST_TYPE 0x40
#define FTDI_SIO_SET_BAUDRATE_REQUEST 3

/*
 * BmRequestType:  0100 0000B
 * bRequest:       FTDI_SIO_SET_BAUDRATE
 * wValue:         BaudDivisor value - see below
 * wIndex:         Port
 * wLength:        0
 * Data:           None
 * The BaudDivisor values are calculated as follows:
 * - BaseClock is either 12000000 or 48000000 depending on the device. FIXME: I wish
 *   I knew how to detect old chips to select proper base clock!
 * - BaudDivisor is a fixed point number encoded in a funny way.
 *   (--WRONG WAY OF THINKING--)
 *   BaudDivisor is a fixed point number encoded with following bit weighs:
 *   (-2)(-1)(13..0). It is a radical with a denominator of 4, so values
 *   end with 0.0 (00...), 0.25 (10...), 0.5 (01...), and 0.75 (11...).
 *   (--THE REALITY--)
 *   The both-bits-set has quite different meaning from 0.75 - the chip designers
 *   have decided it to mean 0.125 instead of 0.75.
 *   This info looked up in FTDI application note "FT8U232 DEVICES \ Data Rates
 *   and Flow Control Consideration for USB to RS232".
 * - BaudDivisor = (BaseClock / 16) / BaudRate, where the (=) operation should
 *   automagically re-encode the resulting value to take fractions into consideration.
 * As all values are integers, some bit twiddling is in order:
 *   BaudDivisor = (BaseClock / 16 / BaudRate) |
 *   (((BaseClock / 2 / BaudRate) & 4) ? 0x4000    // 0.5
 *    : ((BaseClock / 2 / BaudRate) & 2) ? 0x8000  // 0.25
 *    : ((BaseClock / 2 / BaudRate) & 1) ? 0xc000  // 0.125
 *    : 0)
 *
 * For the FT232BM, a 17th divisor bit was introduced to encode the multiples
 * of 0.125 missing from the FT8U232AM.  Bits 16 to 14 are coded as follows
 * (the first four codes are the same as for the FT8U232AM, where bit 16 is
 * always 0):
 *   000 - add .000 to divisor
 *   001 - add .500 to divisor
 *   010 - add .250 to divisor
 *   011 - add .125 to divisor
 *   100 - add .375 to divisor
 *   101 - add .625 to divisor
 *   110 - add .750 to divisor
 *   111 - add .875 to divisor
 * Bits 15 to 0 of the 17-bit divisor are placed in the urb value.  Bit 16 is
 * placed in bit 0 of the urb index.
 *
 * Note that there are a couple of special cases to support the highest baud
 * rates.  If the calculated divisor value is 1, this needs to be replaced with
 * 0.  Additionally for the FT232BM, if the calculated divisor value is 0x4001
 * (1.5), this needs to be replaced with 0x0001 (1) (but this divisor value is
 * not supported by the FT8U232AM).
 */

typedef enum {
	SIO = 1,
	FT8U232AM = 2,
	FT232BM = 3,
	FT2232C = 4,
	FT232RL = 5,
	FT2232H = 6,
	FT4232H = 7
} ftdi_chip_type_t;

typedef enum {
 ftdi_sio_b300 = 0,
 ftdi_sio_b600 = 1,
 ftdi_sio_b1200 = 2,
 ftdi_sio_b2400 = 3,
 ftdi_sio_b4800 = 4,
 ftdi_sio_b9600 = 5,
 ftdi_sio_b19200 = 6,
 ftdi_sio_b38400 = 7,
 ftdi_sio_b57600 = 8,
 ftdi_sio_b115200 = 9
} FTDI_SIO_baudrate_t;

/*
 * The ftdi_8U232AM_xxMHz_byyy constants have been removed. The encoded divisor values
 * are calculated internally.
 */

#define FTDI_SIO_SET_DATA_REQUEST FTDI_SIO_SET_DATA
#define FTDI_SIO_SET_DATA_REQUEST_TYPE 0x40
#define FTDI_SIO_SET_DATA_PARITY_NONE (0x0 << 8)
#define FTDI_SIO_SET_DATA_PARITY_ODD (0x1 << 8)
#define FTDI_SIO_SET_DATA_PARITY_EVEN (0x2 << 8)
#define FTDI_SIO_SET_DATA_PARITY_MARK (0x3 << 8)
#define FTDI_SIO_SET_DATA_PARITY_SPACE (0x4 << 8)
#define FTDI_SIO_SET_DATA_STOP_BITS_1 (0x0 << 11)
#define FTDI_SIO_SET_DATA_STOP_BITS_15 (0x1 << 11)
#define FTDI_SIO_SET_DATA_STOP_BITS_2 (0x2 << 11)
#define FTDI_SIO_SET_BREAK (0x1 << 14)
/* FTDI_SIO_SET_DATA */

/*
 * BmRequestType:  0100 0000B
 * bRequest:       FTDI_SIO_SET_DATA
 * wValue:         Data characteristics (see below)
 * wIndex:         Port
 * wLength:        0
 * Data:           No
 *
 * Data characteristics
 *
 *   B0..7   Number of data bits
 *   B8..10  Parity
 *           0 = None
 *           1 = Odd
 *           2 = Even
 *           3 = Mark
 *           4 = Space
 *   B11..13 Stop Bits
 *           0 = 1
 *           1 = 1.5
 *           2 = 2
 *   B14
 *           1 = TX ON (break)
 *           0 = TX OFF (normal state)
 *   B15 Reserved
 *
 */



/* FTDI_SIO_MODEM_CTRL */
#define FTDI_SIO_SET_MODEM_CTRL_REQUEST_TYPE 0x40
#define FTDI_SIO_SET_MODEM_CTRL_REQUEST FTDI_SIO_MODEM_CTRL

/*
 * BmRequestType:   0100 0000B
 * bRequest:        FTDI_SIO_MODEM_CTRL
 * wValue:          ControlValue (see below)
 * wIndex:          Port
 * wLength:         0
 * Data:            None
 *
 * NOTE: If the device is in RTS/CTS flow control, the RTS set by this
 * command will be IGNORED without an error being returned
 * Also - you can not set DTR and RTS with one control message
 */

#define FTDI_SIO_SET_DTR_MASK 0x1
#define FTDI_SIO_SET_DTR_HIGH (1 | (FTDI_SIO_SET_DTR_MASK  << 8))
#define FTDI_SIO_SET_DTR_LOW  (0 | (FTDI_SIO_SET_DTR_MASK  << 8))
#define FTDI_SIO_SET_RTS_MASK 0x2
#define FTDI_SIO_SET_RTS_HIGH (2 | (FTDI_SIO_SET_RTS_MASK << 8))
#define FTDI_SIO_SET_RTS_LOW (0 | (FTDI_SIO_SET_RTS_MASK << 8))

/*
 * ControlValue
 * B0    DTR state
 *          0 = reset
 *          1 = set
 * B1    RTS state
 *          0 = reset
 *          1 = set
 * B2..7 Reserved
 * B8    DTR state enable
 *          0 = ignore
 *          1 = use DTR state
 * B9    RTS state enable
 *          0 = ignore
 *          1 = use RTS state
 * B10..15 Reserved
 */

/* FTDI_SIO_SET_FLOW_CTRL */
#define FTDI_SIO_SET_FLOW_CTRL_REQUEST_TYPE 0x40
#define FTDI_SIO_SET_FLOW_CTRL_REQUEST FTDI_SIO_SET_FLOW_CTRL
#define FTDI_SIO_DISABLE_FLOW_CTRL 0x0
#define FTDI_SIO_RTS_CTS_HS (0x1 << 8)
#define FTDI_SIO_DTR_DSR_HS (0x2 << 8)
#define FTDI_SIO_XON_XOFF_HS (0x4 << 8)
/*
 *   BmRequestType:  0100 0000b
 *   bRequest:       FTDI_SIO_SET_FLOW_CTRL
 *   wValue:         Xoff/Xon
 *   wIndex:         Protocol/Port - hIndex is protocl / lIndex is port
 *   wLength:        0
 *   Data:           None
 *
 * hIndex protocol is:
 *   B0 Output handshaking using RTS/CTS
 *       0 = disabled
 *       1 = enabled
 *   B1 Output handshaking using DTR/DSR
 *       0 = disabled
 *       1 = enabled
 *   B2 Xon/Xoff handshaking
 *       0 = disabled
 *       1 = enabled
 *
 * A value of zero in the hIndex field disables handshaking
 *
 * If Xon/Xoff handshaking is specified, the hValue field should contain the XOFF character
 * and the lValue field contains the XON character.
 */

/*
 * FTDI_SIO_GET_LATENCY_TIMER
 *
 * Set the timeout interval. The FTDI collects data from the slave
 * device, transmitting it to the host when either A) 62 bytes are
 * received, or B) the timeout interval has elapsed and the buffer
 * contains at least 1 byte.  Setting this value to a small number
 * can dramatically improve performance for applications which send
 * small packets, since the default value is 16ms.
 */
#define  FTDI_SIO_GET_LATENCY_TIMER_REQUEST FTDI_SIO_GET_LATENCY_TIMER
#define  FTDI_SIO_GET_LATENCY_TIMER_REQUEST_TYPE 0xC0

/*
 *  BmRequestType:   1100 0000b
 *  bRequest:        FTDI_SIO_GET_LATENCY_TIMER
 *  wValue:          0
 *  wIndex:          Port
 *  wLength:         0
 *  Data:            latency (on return)
 */

/*
 * FTDI_SIO_SET_LATENCY_TIMER
 *
 * Set the timeout interval. The FTDI collects data from the slave
 * device, transmitting it to the host when either A) 62 bytes are
 * received, or B) the timeout interval has elapsed and the buffer
 * contains at least 1 byte.  Setting this value to a small number
 * can dramatically improve performance for applications which send
 * small packets, since the default value is 16ms.
 */
#define  FTDI_SIO_SET_LATENCY_TIMER_REQUEST FTDI_SIO_SET_LATENCY_TIMER
#define  FTDI_SIO_SET_LATENCY_TIMER_REQUEST_TYPE 0x40

/*
 *  BmRequestType:   0100 0000b
 *  bRequest:        FTDI_SIO_SET_LATENCY_TIMER
 *  wValue:          Latency (milliseconds)
 *  wIndex:          Port
 *  wLength:         0
 *  Data:            None
 *
 * wValue:
 *   B0..7   Latency timer
 *   B8..15  0
 *
 */

/*
 * FTDI_SIO_SET_EVENT_CHAR
 *
 * Set the special event character for the specified communications port.
 * If the device sees this character it will immediately return the
 * data read so far - rather than wait 40ms or until 62 bytes are read
 * which is what normally happens.
 */


#define  FTDI_SIO_SET_EVENT_CHAR_REQUEST FTDI_SIO_SET_EVENT_CHAR
#define  FTDI_SIO_SET_EVENT_CHAR_REQUEST_TYPE 0x40


/*
 *  BmRequestType:   0100 0000b
 *  bRequest:        FTDI_SIO_SET_EVENT_CHAR
 *  wValue:          EventChar
 *  wIndex:          Port
 *  wLength:         0
 *  Data:            None
 *
 * wValue:
 *   B0..7   Event Character
 *   B8      Event Character Processing
 *             0 = disabled
 *             1 = enabled
 *   B9..15  Reserved
 *
 */

/* FTDI_SIO_SET_ERROR_CHAR */

/* Set the parity error replacement character for the specified communications port */

/*
 *  BmRequestType:  0100 0000b
 *  bRequest:       FTDI_SIO_SET_EVENT_CHAR
 *  wValue:         Error Char
 *  wIndex:         Port
 *  wLength:        0
 *  Data:           None
 *
 *Error Char
 *  B0..7  Error Character
 *  B8     Error Character Processing
 *           0 = disabled
 *           1 = enabled
 *  B9..15 Reserved
 *
 */

/* FTDI_SIO_GET_MODEM_STATUS */
/* Retrieve the current value of the modem status register */

#define FTDI_SIO_GET_MODEM_STATUS_REQUEST_TYPE 0xc0
#define FTDI_SIO_GET_MODEM_STATUS_REQUEST FTDI_SIO_GET_MODEM_STATUS
#define FTDI_SIO_CTS_MASK 0x10
#define FTDI_SIO_DSR_MASK 0x20
#define FTDI_SIO_RI_MASK  0x40
#define FTDI_SIO_RLSD_MASK 0x80
/*
 *   BmRequestType:   1100 0000b
 *   bRequest:        FTDI_SIO_GET_MODEM_STATUS
 *   wValue:          zero
 *   wIndex:          Port
 *   wLength:         1
 *   Data:            Status
 *
 * One byte of data is returned
 * B0..3 0
 * B4    CTS
 *         0 = inactive
 *         1 = active
 * B5    DSR
 *         0 = inactive
 *         1 = active
 * B6    Ring Indicator (RI)
 *         0 = inactive
 *         1 = active
 * B7    Receive Line Signal Detect (RLSD)
 *         0 = inactive
 *         1 = active
 */



/* Descriptors returned by the device
 *
 *  Device Descriptor
 *
 * Offset	Field		Size	Value	Description
 * 0	bLength		1	0x12	Size of descriptor in bytes
 * 1	bDescriptorType	1	0x01	DEVICE Descriptor Type
 * 2	bcdUSB		2	0x0110	USB Spec Release Number
 * 4	bDeviceClass	1	0x00	Class Code
 * 5	bDeviceSubClass	1	0x00	SubClass Code
 * 6	bDeviceProtocol	1	0x00	Protocol Code
 * 7	bMaxPacketSize0 1	0x08	Maximum packet size for endpoint 0
 * 8	idVendor	2	0x0403	Vendor ID
 * 10	idProduct	2	0x8372	Product ID (FTDI_SIO_PID)
 * 12	bcdDevice	2	0x0001	Device release number
 * 14	iManufacturer	1	0x01	Index of man. string desc
 * 15	iProduct	1	0x02	Index of prod string desc
 * 16	iSerialNumber	1	0x02	Index of serial nmr string desc
 * 17	bNumConfigurations 1    0x01	Number of possible configurations
 *
 * Configuration Descriptor
 *
 * Offset	Field			Size	Value
 * 0	bLength			1	0x09	Size of descriptor in bytes
 * 1	bDescriptorType		1	0x02	CONFIGURATION Descriptor Type
 * 2	wTotalLength		2	0x0020	Total length of data
 * 4	bNumInterfaces		1	0x01	Number of interfaces supported
 * 5	bConfigurationValue	1	0x01	Argument for SetCOnfiguration() req
 * 6	iConfiguration		1	0x02	Index of config string descriptor
 * 7	bmAttributes		1	0x20	Config characteristics Remote Wakeup
 * 8	MaxPower		1	0x1E	Max power consumption
 *
 * Interface Descriptor
 *
 * Offset	Field			Size	Value
 * 0	bLength			1	0x09	Size of descriptor in bytes
 * 1	bDescriptorType		1	0x04	INTERFACE Descriptor Type
 * 2	bInterfaceNumber	1	0x00	Number of interface
 * 3	bAlternateSetting	1	0x00	Value used to select alternate
 * 4	bNumEndpoints		1	0x02	Number of endpoints
 * 5	bInterfaceClass		1	0xFF	Class Code
 * 6	bInterfaceSubClass	1	0xFF	Subclass Code
 * 7	bInterfaceProtocol	1	0xFF	Protocol Code
 * 8	iInterface		1	0x02	Index of interface string description
 *
 * IN Endpoint Descriptor
 *
 * Offset	Field			Size	Value
 * 0	bLength			1	0x07	Size of descriptor in bytes
 * 1	bDescriptorType		1	0x05	ENDPOINT descriptor type
 * 2	bEndpointAddress	1	0x82	Address of endpoint
 * 3	bmAttributes		1	0x02	Endpoint attributes - Bulk
 * 4	bNumEndpoints		2	0x0040	maximum packet size
 * 5	bInterval		1	0x00	Interval for polling endpoint
 *
 * OUT Endpoint Descriptor
 *
 * Offset	Field			Size	Value
 * 0	bLength			1	0x07	Size of descriptor in bytes
 * 1	bDescriptorType		1	0x05	ENDPOINT descriptor type
 * 2	bEndpointAddress	1	0x02	Address of endpoint
 * 3	bmAttributes		1	0x02	Endpoint attributes - Bulk
 * 4	bNumEndpoints		2	0x0040	maximum packet size
 * 5	bInterval		1	0x00	Interval for polling endpoint
 *
 * DATA FORMAT
 *
 * IN Endpoint
 *
 * The device reserves the first two bytes of data on this endpoint to contain the current
 * values of the modem and line status registers. In the absence of data, the device 
 * generates a message consisting of these two status bytes every 40 ms
 *
 * Byte 0: Modem Status
 *
 * Offset	Description
 * B0	Reserved - must be 1
 * B1	Reserved - must be 0
 * B2	Reserved - must be 0
 * B3	Reserved - must be 0
 * B4	Clear to Send (CTS)
 * B5	Data Set Ready (DSR)
 * B6	Ring Indicator (RI)
 * B7	Receive Line Signal Detect (RLSD)
 *
 * Byte 1: Line Status
 *
 * Offset	Description
 * B0	Data Ready (DR)
 * B1	Overrun Error (OE)
 * B2	Parity Error (PE)
 * B3	Framing Error (FE)
 * B4	Break Interrupt (BI)
 * B5	Transmitter Holding Register (THRE)
 * B6	Transmitter Empty (TEMT)
 * B7	Error in RCVR FIFO
 *
 */
#define FTDI_RS0_CTS	(1 << 4)
#define FTDI_RS0_DSR	(1 << 5)
#define FTDI_RS0_RI	(1 << 6)
#define FTDI_RS0_RLSD	(1 << 7)

#define FTDI_RS_DR  1
#define FTDI_RS_OE (1<<1)
#define FTDI_RS_PE (1<<2)
#define FTDI_RS_FE (1<<3)
#define FTDI_RS_BI (1<<4)
#define FTDI_RS_THRE (1<<5)
#define FTDI_RS_TEMT (1<<6)
#define FTDI_RS_FIFO  (1<<7)

/*
 * OUT Endpoint
 *
 * This device reserves the first bytes of data on this endpoint contain the length
 * and port identifier of the message. For the FTDI USB Serial converter the port 
 * identifier is always 1.
 *
 * Byte 0: Line Status
 *
 * Offset	Description
 * B0	Reserved - must be 1
 * B1	Reserved - must be 0
 * B2..7	Length of message - (not including Byte 0)
 *
 */
<|MERGE_RESOLUTION|>--- conflicted
+++ resolved
@@ -954,8 +954,6 @@
 #define AURICAL_USB_PID		0x0010	/* Aurical USB Audiometer */
 
 /*
-<<<<<<< HEAD
-=======
  * Bayer Ascensia Contour blood glucose meter USB-converter cable.
  * http://winglucofacts.com/cables/
  */
@@ -970,7 +968,6 @@
 #define MARVELL_OPENRD_PID	0x9e90
 
 /*
->>>>>>> 60e0a4c7
  *   BmRequestType:  1100 0000b
  *   bRequest:       FTDI_E2_READ
  *   wValue:         0
