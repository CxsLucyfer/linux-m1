--- conflicted
+++ resolved
@@ -200,24 +200,10 @@
 
 static int chcr_inc_wrcount(struct chcr_dev *dev)
 {
-<<<<<<< HEAD
-	int err = 0;
-
-	spin_lock_bh(&dev->lock_chcr_dev);
-	if (dev->state == CHCR_DETACH)
-		err = 1;
-	else
-		atomic_inc(&dev->inflight);
-
-	spin_unlock_bh(&dev->lock_chcr_dev);
-
-	return err;
-=======
 	if (dev->state == CHCR_DETACH)
 		return 1;
 	atomic_inc(&dev->inflight);
 	return 0;
->>>>>>> 0ecfebd2
 }
 
 static inline void chcr_dec_wrcount(struct chcr_dev *dev)
