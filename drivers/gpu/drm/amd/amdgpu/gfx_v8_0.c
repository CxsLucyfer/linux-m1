--- conflicted
+++ resolved
@@ -4096,16 +4096,11 @@
 		 RLC_CGCG_CGLS_CTRL__CGLS_EN_MASK);
 	WREG32(mmRLC_CGCG_CGLS_CTRL, tmp);
 	if (adev->asic_type == CHIP_POLARIS11 ||
-<<<<<<< HEAD
-	    adev->asic_type == CHIP_POLARIS10)
-		WREG32(mmRLC_CGCG_CGLS_CTRL_3D, 0);
-=======
 	    adev->asic_type == CHIP_POLARIS10) {
 		tmp = RREG32(mmRLC_CGCG_CGLS_CTRL_3D);
 		tmp &= ~0x3;
 		WREG32(mmRLC_CGCG_CGLS_CTRL_3D, tmp);
 	}
->>>>>>> d06e622d
 
 	/* disable PG */
 	WREG32(mmRLC_PG_CNTL, 0);
@@ -5148,11 +5143,7 @@
 	return -ETIMEDOUT;
 }
 
-<<<<<<< HEAD
-static int gfx_v8_0_check_soft_reset(void *handle)
-=======
 static bool gfx_v8_0_check_soft_reset(void *handle)
->>>>>>> d06e622d
 {
 	struct amdgpu_device *adev = (struct amdgpu_device *)handle;
 	u32 grbm_soft_reset = 0, srbm_soft_reset = 0;
@@ -5204,18 +5195,6 @@
 						SRBM_SOFT_RESET, SOFT_RESET_SEM, 1);
 
 	if (grbm_soft_reset || srbm_soft_reset) {
-<<<<<<< HEAD
-		adev->ip_block_status[AMD_IP_BLOCK_TYPE_GFX].hang = true;
-		adev->gfx.grbm_soft_reset = grbm_soft_reset;
-		adev->gfx.srbm_soft_reset = srbm_soft_reset;
-	} else {
-		adev->ip_block_status[AMD_IP_BLOCK_TYPE_GFX].hang = false;
-		adev->gfx.grbm_soft_reset = 0;
-		adev->gfx.srbm_soft_reset = 0;
-	}
-
-	return 0;
-=======
 		adev->gfx.grbm_soft_reset = grbm_soft_reset;
 		adev->gfx.srbm_soft_reset = srbm_soft_reset;
 		return true;
@@ -5224,7 +5203,6 @@
 		adev->gfx.srbm_soft_reset = 0;
 		return false;
 	}
->>>>>>> d06e622d
 }
 
 static void gfx_v8_0_inactive_hqd(struct amdgpu_device *adev,
@@ -5246,23 +5224,6 @@
 		}
 	}
 }
-<<<<<<< HEAD
-
-static int gfx_v8_0_pre_soft_reset(void *handle)
-{
-	struct amdgpu_device *adev = (struct amdgpu_device *)handle;
-	u32 grbm_soft_reset = 0, srbm_soft_reset = 0;
-
-	if (!adev->ip_block_status[AMD_IP_BLOCK_TYPE_GFX].hang)
-		return 0;
-
-	grbm_soft_reset = adev->gfx.grbm_soft_reset;
-	srbm_soft_reset = adev->gfx.srbm_soft_reset;
-
-	/* stop the rlc */
-	gfx_v8_0_rlc_stop(adev);
-
-=======
 
 static int gfx_v8_0_pre_soft_reset(void *handle)
 {
@@ -5279,7 +5240,6 @@
 	/* stop the rlc */
 	gfx_v8_0_rlc_stop(adev);
 
->>>>>>> d06e622d
 	if (REG_GET_FIELD(grbm_soft_reset, GRBM_SOFT_RESET, SOFT_RESET_CP) ||
 	    REG_GET_FIELD(grbm_soft_reset, GRBM_SOFT_RESET, SOFT_RESET_GFX))
 		/* Disable GFX parsing/prefetching */
@@ -5309,12 +5269,8 @@
 	u32 grbm_soft_reset = 0, srbm_soft_reset = 0;
 	u32 tmp;
 
-<<<<<<< HEAD
-	if (!adev->ip_block_status[AMD_IP_BLOCK_TYPE_GFX].hang)
-=======
 	if ((!adev->gfx.grbm_soft_reset) &&
 	    (!adev->gfx.srbm_soft_reset))
->>>>>>> d06e622d
 		return 0;
 
 	grbm_soft_reset = adev->gfx.grbm_soft_reset;
@@ -5354,7 +5310,6 @@
 		tmp &= ~srbm_soft_reset;
 		WREG32(mmSRBM_SOFT_RESET, tmp);
 		tmp = RREG32(mmSRBM_SOFT_RESET);
-<<<<<<< HEAD
 	}
 
 	if (grbm_soft_reset || srbm_soft_reset) {
@@ -5364,17 +5319,6 @@
 		WREG32(mmGMCON_DEBUG, tmp);
 	}
 
-=======
-	}
-
-	if (grbm_soft_reset || srbm_soft_reset) {
-		tmp = RREG32(mmGMCON_DEBUG);
-		tmp = REG_SET_FIELD(tmp, GMCON_DEBUG, GFX_STALL, 0);
-		tmp = REG_SET_FIELD(tmp, GMCON_DEBUG, GFX_CLEAR, 0);
-		WREG32(mmGMCON_DEBUG, tmp);
-	}
-
->>>>>>> d06e622d
 	/* Wait a little for things to settle down */
 	udelay(50);
 
@@ -5396,12 +5340,8 @@
 	struct amdgpu_device *adev = (struct amdgpu_device *)handle;
 	u32 grbm_soft_reset = 0, srbm_soft_reset = 0;
 
-<<<<<<< HEAD
-	if (!adev->ip_block_status[AMD_IP_BLOCK_TYPE_GFX].hang)
-=======
 	if ((!adev->gfx.grbm_soft_reset) &&
 	    (!adev->gfx.srbm_soft_reset))
->>>>>>> d06e622d
 		return 0;
 
 	grbm_soft_reset = adev->gfx.grbm_soft_reset;
