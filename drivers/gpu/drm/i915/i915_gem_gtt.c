/*
 * Copyright © 2010 Daniel Vetter
 *
 * Permission is hereby granted, free of charge, to any person obtaining a
 * copy of this software and associated documentation files (the "Software"),
 * to deal in the Software without restriction, including without limitation
 * the rights to use, copy, modify, merge, publish, distribute, sublicense,
 * and/or sell copies of the Software, and to permit persons to whom the
 * Software is furnished to do so, subject to the following conditions:
 *
 * The above copyright notice and this permission notice (including the next
 * paragraph) shall be included in all copies or substantial portions of the
 * Software.
 *
 * THE SOFTWARE IS PROVIDED "AS IS", WITHOUT WARRANTY OF ANY KIND, EXPRESS OR
 * IMPLIED, INCLUDING BUT NOT LIMITED TO THE WARRANTIES OF MERCHANTABILITY,
 * FITNESS FOR A PARTICULAR PURPOSE AND NONINFRINGEMENT.  IN NO EVENT SHALL
 * THE AUTHORS OR COPYRIGHT HOLDERS BE LIABLE FOR ANY CLAIM, DAMAGES OR OTHER
 * LIABILITY, WHETHER IN AN ACTION OF CONTRACT, TORT OR OTHERWISE, ARISING
 * FROM, OUT OF OR IN CONNECTION WITH THE SOFTWARE OR THE USE OR OTHER DEALINGS
 * IN THE SOFTWARE.
 *
 */

#include <drm/drmP.h>
#include <drm/i915_drm.h>
#include "i915_drv.h"
#include "i915_trace.h"
#include "intel_drv.h"

#define GEN6_PPGTT_PD_ENTRIES 512
#define I915_PPGTT_PT_ENTRIES (PAGE_SIZE / sizeof(gen6_gtt_pte_t))

/* PPGTT stuff */
#define GEN6_GTT_ADDR_ENCODE(addr)	((addr) | (((addr) >> 28) & 0xff0))
#define HSW_GTT_ADDR_ENCODE(addr)	((addr) | (((addr) >> 28) & 0x7f0))

#define GEN6_PDE_VALID			(1 << 0)
/* gen6+ has bit 11-4 for physical addr bit 39-32 */
#define GEN6_PDE_ADDR_ENCODE(addr)	GEN6_GTT_ADDR_ENCODE(addr)

#define GEN6_PTE_VALID			(1 << 0)
#define GEN6_PTE_UNCACHED		(1 << 1)
#define HSW_PTE_UNCACHED		(0)
#define GEN6_PTE_CACHE_LLC		(2 << 1)
#define GEN6_PTE_CACHE_LLC_MLC		(3 << 1)
#define GEN6_PTE_ADDR_ENCODE(addr)	GEN6_GTT_ADDR_ENCODE(addr)
#define HSW_PTE_ADDR_ENCODE(addr)	HSW_GTT_ADDR_ENCODE(addr)

/* Cacheability Control is a 4-bit value. The low three bits are stored in *
 * bits 3:1 of the PTE, while the fourth bit is stored in bit 11 of the PTE.
 */
#define HSW_CACHEABILITY_CONTROL(bits)	((((bits) & 0x7) << 1) | \
					 (((bits) & 0x8) << (11 - 3)))
#define HSW_WB_LLC_AGE0			HSW_CACHEABILITY_CONTROL(0x3)
#define HSW_WB_ELLC_LLC_AGE0		HSW_CACHEABILITY_CONTROL(0xb)

static gen6_gtt_pte_t gen6_pte_encode(dma_addr_t addr,
				      enum i915_cache_level level)
{
	gen6_gtt_pte_t pte = GEN6_PTE_VALID;
	pte |= GEN6_PTE_ADDR_ENCODE(addr);

	switch (level) {
	case I915_CACHE_LLC_MLC:
		pte |= GEN6_PTE_CACHE_LLC_MLC;
		break;
	case I915_CACHE_LLC:
		pte |= GEN6_PTE_CACHE_LLC;
		break;
	case I915_CACHE_NONE:
		pte |= GEN6_PTE_UNCACHED;
		break;
	default:
		BUG();
	}

	return pte;
}

#define BYT_PTE_WRITEABLE		(1 << 1)
#define BYT_PTE_SNOOPED_BY_CPU_CACHES	(1 << 2)

static gen6_gtt_pte_t byt_pte_encode(dma_addr_t addr,
				     enum i915_cache_level level)
{
	gen6_gtt_pte_t pte = GEN6_PTE_VALID;
	pte |= GEN6_PTE_ADDR_ENCODE(addr);

	/* Mark the page as writeable.  Other platforms don't have a
	 * setting for read-only/writable, so this matches that behavior.
	 */
	pte |= BYT_PTE_WRITEABLE;

	if (level != I915_CACHE_NONE)
		pte |= BYT_PTE_SNOOPED_BY_CPU_CACHES;

	return pte;
}

static gen6_gtt_pte_t hsw_pte_encode(dma_addr_t addr,
				     enum i915_cache_level level)
{
	gen6_gtt_pte_t pte = GEN6_PTE_VALID;
	pte |= HSW_PTE_ADDR_ENCODE(addr);

	if (level != I915_CACHE_NONE)
		pte |= HSW_WB_LLC_AGE0;

	return pte;
}

static gen6_gtt_pte_t iris_pte_encode(dma_addr_t addr,
				      enum i915_cache_level level)
{
	gen6_gtt_pte_t pte = GEN6_PTE_VALID;
	pte |= HSW_PTE_ADDR_ENCODE(addr);

	if (level != I915_CACHE_NONE)
		pte |= HSW_WB_ELLC_LLC_AGE0;

	return pte;
}

static void gen6_write_pdes(struct i915_hw_ppgtt *ppgtt)
{
	struct drm_i915_private *dev_priv = ppgtt->base.dev->dev_private;
	gen6_gtt_pte_t __iomem *pd_addr;
	uint32_t pd_entry;
	int i;

	WARN_ON(ppgtt->pd_offset & 0x3f);
	pd_addr = (gen6_gtt_pte_t __iomem*)dev_priv->gtt.gsm +
		ppgtt->pd_offset / sizeof(gen6_gtt_pte_t);
	for (i = 0; i < ppgtt->num_pd_entries; i++) {
		dma_addr_t pt_addr;

		pt_addr = ppgtt->pt_dma_addr[i];
		pd_entry = GEN6_PDE_ADDR_ENCODE(pt_addr);
		pd_entry |= GEN6_PDE_VALID;

		writel(pd_entry, pd_addr + i);
	}
	readl(pd_addr);
}

static int gen6_ppgtt_enable(struct drm_device *dev)
{
	drm_i915_private_t *dev_priv = dev->dev_private;
	uint32_t pd_offset;
	struct intel_ring_buffer *ring;
	struct i915_hw_ppgtt *ppgtt = dev_priv->mm.aliasing_ppgtt;
	int i;

	BUG_ON(ppgtt->pd_offset & 0x3f);

	gen6_write_pdes(ppgtt);

	pd_offset = ppgtt->pd_offset;
	pd_offset /= 64; /* in cachelines, */
	pd_offset <<= 16;

	if (INTEL_INFO(dev)->gen == 6) {
		uint32_t ecochk, gab_ctl, ecobits;

		ecobits = I915_READ(GAC_ECO_BITS);
		I915_WRITE(GAC_ECO_BITS, ecobits | ECOBITS_SNB_BIT |
					 ECOBITS_PPGTT_CACHE64B);

		gab_ctl = I915_READ(GAB_CTL);
		I915_WRITE(GAB_CTL, gab_ctl | GAB_CTL_CONT_AFTER_PAGEFAULT);

		ecochk = I915_READ(GAM_ECOCHK);
		I915_WRITE(GAM_ECOCHK, ecochk | ECOCHK_SNB_BIT |
				       ECOCHK_PPGTT_CACHE64B);
		I915_WRITE(GFX_MODE, _MASKED_BIT_ENABLE(GFX_PPGTT_ENABLE));
	} else if (INTEL_INFO(dev)->gen >= 7) {
		uint32_t ecochk, ecobits;

		ecobits = I915_READ(GAC_ECO_BITS);
		I915_WRITE(GAC_ECO_BITS, ecobits | ECOBITS_PPGTT_CACHE64B);

		ecochk = I915_READ(GAM_ECOCHK);
		if (IS_HASWELL(dev)) {
			ecochk |= ECOCHK_PPGTT_WB_HSW;
		} else {
			ecochk |= ECOCHK_PPGTT_LLC_IVB;
			ecochk &= ~ECOCHK_PPGTT_GFDT_IVB;
		}
		I915_WRITE(GAM_ECOCHK, ecochk);
		/* GFX_MODE is per-ring on gen7+ */
	}

	for_each_ring(ring, dev_priv, i) {
		if (INTEL_INFO(dev)->gen >= 7)
			I915_WRITE(RING_MODE_GEN7(ring),
				   _MASKED_BIT_ENABLE(GFX_PPGTT_ENABLE));

		I915_WRITE(RING_PP_DIR_DCLV(ring), PP_DIR_DCLV_2G);
		I915_WRITE(RING_PP_DIR_BASE(ring), pd_offset);
	}
	return 0;
}

/* PPGTT support for Sandybdrige/Gen6 and later */
static void gen6_ppgtt_clear_range(struct i915_address_space *vm,
				   unsigned first_entry,
				   unsigned num_entries)
{
<<<<<<< HEAD
	struct drm_i915_private *dev_priv = ppgtt->dev->dev_private;
=======
	struct i915_hw_ppgtt *ppgtt =
		container_of(vm, struct i915_hw_ppgtt, base);
>>>>>>> cd234b0b
	gen6_gtt_pte_t *pt_vaddr, scratch_pte;
	unsigned act_pt = first_entry / I915_PPGTT_PT_ENTRIES;
	unsigned first_pte = first_entry % I915_PPGTT_PT_ENTRIES;
	unsigned last_pte, i;

<<<<<<< HEAD
	scratch_pte = ppgtt->pte_encode(dev_priv->gtt.scratch.addr,
					I915_CACHE_LLC);
=======
	scratch_pte = vm->pte_encode(vm->scratch.addr, I915_CACHE_LLC);
>>>>>>> cd234b0b

	while (num_entries) {
		last_pte = first_pte + num_entries;
		if (last_pte > I915_PPGTT_PT_ENTRIES)
			last_pte = I915_PPGTT_PT_ENTRIES;

		pt_vaddr = kmap_atomic(ppgtt->pt_pages[act_pt]);

		for (i = first_pte; i < last_pte; i++)
			pt_vaddr[i] = scratch_pte;

		kunmap_atomic(pt_vaddr);

		num_entries -= last_pte - first_pte;
		first_pte = 0;
		act_pt++;
	}
}

static void gen6_ppgtt_insert_entries(struct i915_address_space *vm,
				      struct sg_table *pages,
				      unsigned first_entry,
				      enum i915_cache_level cache_level)
{
	struct i915_hw_ppgtt *ppgtt =
		container_of(vm, struct i915_hw_ppgtt, base);
	gen6_gtt_pte_t *pt_vaddr;
	unsigned act_pt = first_entry / I915_PPGTT_PT_ENTRIES;
	unsigned act_pte = first_entry % I915_PPGTT_PT_ENTRIES;
	struct sg_page_iter sg_iter;

	pt_vaddr = kmap_atomic(ppgtt->pt_pages[act_pt]);
	for_each_sg_page(pages->sgl, &sg_iter, pages->nents, 0) {
		dma_addr_t page_addr;

		page_addr = sg_page_iter_dma_address(&sg_iter);
<<<<<<< HEAD
		pt_vaddr[act_pte] = ppgtt->pte_encode(page_addr, cache_level);
=======
		pt_vaddr[act_pte] = vm->pte_encode(page_addr, cache_level);
>>>>>>> cd234b0b
		if (++act_pte == I915_PPGTT_PT_ENTRIES) {
			kunmap_atomic(pt_vaddr);
			act_pt++;
			pt_vaddr = kmap_atomic(ppgtt->pt_pages[act_pt]);
			act_pte = 0;

		}
	}
	kunmap_atomic(pt_vaddr);
}

static void gen6_ppgtt_cleanup(struct i915_address_space *vm)
{
	struct i915_hw_ppgtt *ppgtt =
		container_of(vm, struct i915_hw_ppgtt, base);
	int i;

	drm_mm_takedown(&ppgtt->base.mm);

	if (ppgtt->pt_dma_addr) {
		for (i = 0; i < ppgtt->num_pd_entries; i++)
			pci_unmap_page(ppgtt->base.dev->pdev,
				       ppgtt->pt_dma_addr[i],
				       4096, PCI_DMA_BIDIRECTIONAL);
	}

	kfree(ppgtt->pt_dma_addr);
	for (i = 0; i < ppgtt->num_pd_entries; i++)
		__free_page(ppgtt->pt_pages[i]);
	kfree(ppgtt->pt_pages);
	kfree(ppgtt);
}

static int gen6_ppgtt_init(struct i915_hw_ppgtt *ppgtt)
{
	struct drm_device *dev = ppgtt->base.dev;
	struct drm_i915_private *dev_priv = dev->dev_private;
	unsigned first_pd_entry_in_global_pt;
	int i;
	int ret = -ENOMEM;

	/* ppgtt PDEs reside in the global gtt pagetable, which has 512*1024
	 * entries. For aliasing ppgtt support we just steal them at the end for
	 * now. */
	first_pd_entry_in_global_pt = gtt_total_entries(dev_priv->gtt);

	if (IS_HASWELL(dev)) {
		ppgtt->base.pte_encode = hsw_pte_encode;
	} else if (IS_VALLEYVIEW(dev)) {
		ppgtt->base.pte_encode = byt_pte_encode;
	} else {
		ppgtt->base.pte_encode = gen6_pte_encode;
	}
	ppgtt->num_pd_entries = GEN6_PPGTT_PD_ENTRIES;
	ppgtt->enable = gen6_ppgtt_enable;
	ppgtt->base.clear_range = gen6_ppgtt_clear_range;
	ppgtt->base.insert_entries = gen6_ppgtt_insert_entries;
	ppgtt->base.cleanup = gen6_ppgtt_cleanup;
	ppgtt->base.scratch = dev_priv->gtt.base.scratch;
	ppgtt->pt_pages = kzalloc(sizeof(struct page *)*ppgtt->num_pd_entries,
				  GFP_KERNEL);
	if (!ppgtt->pt_pages)
		return -ENOMEM;

	for (i = 0; i < ppgtt->num_pd_entries; i++) {
		ppgtt->pt_pages[i] = alloc_page(GFP_KERNEL);
		if (!ppgtt->pt_pages[i])
			goto err_pt_alloc;
	}

	ppgtt->pt_dma_addr = kzalloc(sizeof(dma_addr_t) *ppgtt->num_pd_entries,
				     GFP_KERNEL);
	if (!ppgtt->pt_dma_addr)
		goto err_pt_alloc;

	for (i = 0; i < ppgtt->num_pd_entries; i++) {
		dma_addr_t pt_addr;

		pt_addr = pci_map_page(dev->pdev, ppgtt->pt_pages[i], 0, 4096,
				       PCI_DMA_BIDIRECTIONAL);

		if (pci_dma_mapping_error(dev->pdev, pt_addr)) {
			ret = -EIO;
			goto err_pd_pin;

		}
		ppgtt->pt_dma_addr[i] = pt_addr;
	}

	ppgtt->base.clear_range(&ppgtt->base, 0,
				ppgtt->num_pd_entries * I915_PPGTT_PT_ENTRIES);

	ppgtt->pd_offset = first_pd_entry_in_global_pt * sizeof(gen6_gtt_pte_t);

	return 0;

err_pd_pin:
	if (ppgtt->pt_dma_addr) {
		for (i--; i >= 0; i--)
			pci_unmap_page(dev->pdev, ppgtt->pt_dma_addr[i],
				       4096, PCI_DMA_BIDIRECTIONAL);
	}
err_pt_alloc:
	kfree(ppgtt->pt_dma_addr);
	for (i = 0; i < ppgtt->num_pd_entries; i++) {
		if (ppgtt->pt_pages[i])
			__free_page(ppgtt->pt_pages[i]);
	}
	kfree(ppgtt->pt_pages);

	return ret;
}

static int i915_gem_init_aliasing_ppgtt(struct drm_device *dev)
{
	struct drm_i915_private *dev_priv = dev->dev_private;
	struct i915_hw_ppgtt *ppgtt;
	int ret;

	ppgtt = kzalloc(sizeof(*ppgtt), GFP_KERNEL);
	if (!ppgtt)
		return -ENOMEM;

<<<<<<< HEAD
	ppgtt->dev = dev;
=======
	ppgtt->base.dev = dev;
>>>>>>> cd234b0b

	if (INTEL_INFO(dev)->gen < 8)
		ret = gen6_ppgtt_init(ppgtt);
	else
		BUG();

	if (ret)
		kfree(ppgtt);
	else {
		dev_priv->mm.aliasing_ppgtt = ppgtt;
		drm_mm_init(&ppgtt->base.mm, ppgtt->base.start,
			    ppgtt->base.total);
	}

	return ret;
}

void i915_gem_cleanup_aliasing_ppgtt(struct drm_device *dev)
{
	struct drm_i915_private *dev_priv = dev->dev_private;
	struct i915_hw_ppgtt *ppgtt = dev_priv->mm.aliasing_ppgtt;

	if (!ppgtt)
		return;

	ppgtt->base.cleanup(&ppgtt->base);
	dev_priv->mm.aliasing_ppgtt = NULL;
}

void i915_ppgtt_bind_object(struct i915_hw_ppgtt *ppgtt,
			    struct drm_i915_gem_object *obj,
			    enum i915_cache_level cache_level)
{
<<<<<<< HEAD
	ppgtt->insert_entries(ppgtt, obj->pages,
			      i915_gem_obj_ggtt_offset(obj) >> PAGE_SHIFT,
			      cache_level);
=======
	ppgtt->base.insert_entries(&ppgtt->base, obj->pages,
				   i915_gem_obj_ggtt_offset(obj) >> PAGE_SHIFT,
				   cache_level);
>>>>>>> cd234b0b
}

void i915_ppgtt_unbind_object(struct i915_hw_ppgtt *ppgtt,
			      struct drm_i915_gem_object *obj)
{
<<<<<<< HEAD
	ppgtt->clear_range(ppgtt,
			   i915_gem_obj_ggtt_offset(obj) >> PAGE_SHIFT,
			   obj->base.size >> PAGE_SHIFT);
=======
	ppgtt->base.clear_range(&ppgtt->base,
				i915_gem_obj_ggtt_offset(obj) >> PAGE_SHIFT,
				obj->base.size >> PAGE_SHIFT);
>>>>>>> cd234b0b
}

extern int intel_iommu_gfx_mapped;
/* Certain Gen5 chipsets require require idling the GPU before
 * unmapping anything from the GTT when VT-d is enabled.
 */
static inline bool needs_idle_maps(struct drm_device *dev)
{
#ifdef CONFIG_INTEL_IOMMU
	/* Query intel_iommu to see if we need the workaround. Presumably that
	 * was loaded first.
	 */
	if (IS_GEN5(dev) && IS_MOBILE(dev) && intel_iommu_gfx_mapped)
		return true;
#endif
	return false;
}

static bool do_idling(struct drm_i915_private *dev_priv)
{
	bool ret = dev_priv->mm.interruptible;

	if (unlikely(dev_priv->gtt.do_idle_maps)) {
		dev_priv->mm.interruptible = false;
		if (i915_gpu_idle(dev_priv->dev)) {
			DRM_ERROR("Couldn't idle GPU\n");
			/* Wait a bit, in hopes it avoids the hang */
			udelay(10);
		}
	}

	return ret;
}

static void undo_idling(struct drm_i915_private *dev_priv, bool interruptible)
{
	if (unlikely(dev_priv->gtt.do_idle_maps))
		dev_priv->mm.interruptible = interruptible;
}

void i915_gem_restore_gtt_mappings(struct drm_device *dev)
{
	struct drm_i915_private *dev_priv = dev->dev_private;
	struct drm_i915_gem_object *obj;

	/* First fill our portion of the GTT with scratch pages */
	dev_priv->gtt.base.clear_range(&dev_priv->gtt.base,
				       dev_priv->gtt.base.start / PAGE_SIZE,
				       dev_priv->gtt.base.total / PAGE_SIZE);

	list_for_each_entry(obj, &dev_priv->mm.bound_list, global_list) {
		i915_gem_clflush_object(obj);
		i915_gem_gtt_bind_object(obj, obj->cache_level);
	}

	i915_gem_chipset_flush(dev);
}

int i915_gem_gtt_prepare_object(struct drm_i915_gem_object *obj)
{
	if (obj->has_dma_mapping)
		return 0;

	if (!dma_map_sg(&obj->base.dev->pdev->dev,
			obj->pages->sgl, obj->pages->nents,
			PCI_DMA_BIDIRECTIONAL))
		return -ENOSPC;

	return 0;
}

/*
 * Binds an object into the global gtt with the specified cache level. The object
 * will be accessible to the GPU via commands whose operands reference offsets
 * within the global GTT as well as accessible by the GPU through the GMADR
 * mapped BAR (dev_priv->mm.gtt->gtt).
 */
static void gen6_ggtt_insert_entries(struct i915_address_space *vm,
				     struct sg_table *st,
				     unsigned int first_entry,
				     enum i915_cache_level level)
{
	struct drm_i915_private *dev_priv = vm->dev->dev_private;
	gen6_gtt_pte_t __iomem *gtt_entries =
		(gen6_gtt_pte_t __iomem *)dev_priv->gtt.gsm + first_entry;
	int i = 0;
	struct sg_page_iter sg_iter;
	dma_addr_t addr;

	for_each_sg_page(st->sgl, &sg_iter, st->nents, 0) {
		addr = sg_page_iter_dma_address(&sg_iter);
<<<<<<< HEAD
		iowrite32(dev_priv->gtt.pte_encode(addr, level),
			  &gtt_entries[i]);
=======
		iowrite32(vm->pte_encode(addr, level), &gtt_entries[i]);
>>>>>>> cd234b0b
		i++;
	}

	/* XXX: This serves as a posting read to make sure that the PTE has
	 * actually been updated. There is some concern that even though
	 * registers and PTEs are within the same BAR that they are potentially
	 * of NUMA access patterns. Therefore, even with the way we assume
	 * hardware should work, we must keep this posting read for paranoia.
	 */
	if (i != 0)
<<<<<<< HEAD
		WARN_ON(readl(&gtt_entries[i-1])
			!= dev_priv->gtt.pte_encode(addr, level));
=======
		WARN_ON(readl(&gtt_entries[i-1]) !=
			vm->pte_encode(addr, level));
>>>>>>> cd234b0b

	/* This next bit makes the above posting read even more important. We
	 * want to flush the TLBs only after we're certain all the PTE updates
	 * have finished.
	 */
	I915_WRITE(GFX_FLSH_CNTL_GEN6, GFX_FLSH_CNTL_EN);
	POSTING_READ(GFX_FLSH_CNTL_GEN6);
}

static void gen6_ggtt_clear_range(struct i915_address_space *vm,
				  unsigned int first_entry,
				  unsigned int num_entries)
{
	struct drm_i915_private *dev_priv = vm->dev->dev_private;
	gen6_gtt_pte_t scratch_pte, __iomem *gtt_base =
		(gen6_gtt_pte_t __iomem *) dev_priv->gtt.gsm + first_entry;
	const int max_entries = gtt_total_entries(dev_priv->gtt) - first_entry;
	int i;

	if (WARN(num_entries > max_entries,
		 "First entry = %d; Num entries = %d (max=%d)\n",
		 first_entry, num_entries, max_entries))
		num_entries = max_entries;

<<<<<<< HEAD
	scratch_pte = dev_priv->gtt.pte_encode(dev_priv->gtt.scratch.addr,
					       I915_CACHE_LLC);
=======
	scratch_pte = vm->pte_encode(vm->scratch.addr, I915_CACHE_LLC);
>>>>>>> cd234b0b
	for (i = 0; i < num_entries; i++)
		iowrite32(scratch_pte, &gtt_base[i]);
	readl(gtt_base);
}


static void i915_ggtt_insert_entries(struct i915_address_space *vm,
				     struct sg_table *st,
				     unsigned int pg_start,
				     enum i915_cache_level cache_level)
{
	unsigned int flags = (cache_level == I915_CACHE_NONE) ?
		AGP_USER_MEMORY : AGP_USER_CACHED_MEMORY;

	intel_gtt_insert_sg_entries(st, pg_start, flags);

}

static void i915_ggtt_clear_range(struct i915_address_space *vm,
				  unsigned int first_entry,
				  unsigned int num_entries)
{
	intel_gtt_clear_range(first_entry, num_entries);
}


void i915_gem_gtt_bind_object(struct drm_i915_gem_object *obj,
			      enum i915_cache_level cache_level)
{
	struct drm_device *dev = obj->base.dev;
	struct drm_i915_private *dev_priv = dev->dev_private;
	const unsigned long entry = i915_gem_obj_ggtt_offset(obj) >> PAGE_SHIFT;

<<<<<<< HEAD
	dev_priv->gtt.gtt_insert_entries(dev, obj->pages,
					 i915_gem_obj_ggtt_offset(obj) >> PAGE_SHIFT,
					 cache_level);
=======
	dev_priv->gtt.base.insert_entries(&dev_priv->gtt.base, obj->pages,
					  entry,
					  cache_level);
>>>>>>> cd234b0b

	obj->has_global_gtt_mapping = 1;
}

void i915_gem_gtt_unbind_object(struct drm_i915_gem_object *obj)
{
	struct drm_device *dev = obj->base.dev;
	struct drm_i915_private *dev_priv = dev->dev_private;
	const unsigned long entry = i915_gem_obj_ggtt_offset(obj) >> PAGE_SHIFT;

<<<<<<< HEAD
	dev_priv->gtt.gtt_clear_range(obj->base.dev,
				      i915_gem_obj_ggtt_offset(obj) >> PAGE_SHIFT,
				      obj->base.size >> PAGE_SHIFT);
=======
	dev_priv->gtt.base.clear_range(&dev_priv->gtt.base,
				       entry,
				       obj->base.size >> PAGE_SHIFT);
>>>>>>> cd234b0b

	obj->has_global_gtt_mapping = 0;
}

void i915_gem_gtt_finish_object(struct drm_i915_gem_object *obj)
{
	struct drm_device *dev = obj->base.dev;
	struct drm_i915_private *dev_priv = dev->dev_private;
	bool interruptible;

	interruptible = do_idling(dev_priv);

	if (!obj->has_dma_mapping)
		dma_unmap_sg(&dev->pdev->dev,
			     obj->pages->sgl, obj->pages->nents,
			     PCI_DMA_BIDIRECTIONAL);

	undo_idling(dev_priv, interruptible);
}

static void i915_gtt_color_adjust(struct drm_mm_node *node,
				  unsigned long color,
				  unsigned long *start,
				  unsigned long *end)
{
	if (node->color != color)
		*start += 4096;

	if (!list_empty(&node->node_list)) {
		node = list_entry(node->node_list.next,
				  struct drm_mm_node,
				  node_list);
		if (node->allocated && node->color != color)
			*end -= 4096;
	}
}
void i915_gem_setup_global_gtt(struct drm_device *dev,
			       unsigned long start,
			       unsigned long mappable_end,
			       unsigned long end)
{
	/* Let GEM Manage all of the aperture.
	 *
	 * However, leave one page at the end still bound to the scratch page.
	 * There are a number of places where the hardware apparently prefetches
	 * past the end of the object, and we've seen multiple hangs with the
	 * GPU head pointer stuck in a batchbuffer bound at the last page of the
	 * aperture.  One page should be enough to keep any prefetching inside
	 * of the aperture.
	 */
	drm_i915_private_t *dev_priv = dev->dev_private;
	struct drm_mm_node *entry;
	struct drm_i915_gem_object *obj;
	unsigned long hole_start, hole_end;

	BUG_ON(mappable_end > end);

	/* Subtract the guard page ... */
	drm_mm_init(&dev_priv->gtt.base.mm, start, end - start - PAGE_SIZE);
	if (!HAS_LLC(dev))
		dev_priv->gtt.base.mm.color_adjust = i915_gtt_color_adjust;

	/* Mark any preallocated objects as occupied */
	list_for_each_entry(obj, &dev_priv->mm.bound_list, global_list) {
<<<<<<< HEAD
=======
		struct i915_vma *vma = __i915_gem_obj_to_vma(obj);
>>>>>>> cd234b0b
		int ret;
		DRM_DEBUG_KMS("reserving preallocated space: %lx + %zx\n",
			      i915_gem_obj_ggtt_offset(obj), obj->base.size);

		WARN_ON(i915_gem_obj_ggtt_bound(obj));
<<<<<<< HEAD
		ret = drm_mm_reserve_node(&dev_priv->mm.gtt_space,
					  &obj->gtt_space);
=======
		ret = drm_mm_reserve_node(&dev_priv->gtt.base.mm, &vma->node);
>>>>>>> cd234b0b
		if (ret)
			DRM_DEBUG_KMS("Reservation failed\n");
		obj->has_global_gtt_mapping = 1;
		list_add(&vma->vma_link, &obj->vma_list);
	}

	dev_priv->gtt.base.start = start;
	dev_priv->gtt.base.total = end - start;

	/* Clear any non-preallocated blocks */
	drm_mm_for_each_hole(entry, &dev_priv->gtt.base.mm,
			     hole_start, hole_end) {
		const unsigned long count = (hole_end - hole_start) / PAGE_SIZE;
		DRM_DEBUG_KMS("clearing unused GTT space: [%lx, %lx]\n",
			      hole_start, hole_end);
		dev_priv->gtt.base.clear_range(&dev_priv->gtt.base,
					       hole_start / PAGE_SIZE,
					       count);
	}

	/* And finally clear the reserved guard page */
	dev_priv->gtt.base.clear_range(&dev_priv->gtt.base,
				       end / PAGE_SIZE - 1, 1);
}

static bool
intel_enable_ppgtt(struct drm_device *dev)
{
	if (i915_enable_ppgtt >= 0)
		return i915_enable_ppgtt;

#ifdef CONFIG_INTEL_IOMMU
	/* Disable ppgtt on SNB if VT-d is on. */
	if (INTEL_INFO(dev)->gen == 6 && intel_iommu_gfx_mapped)
		return false;
#endif

	return true;
}

void i915_gem_init_global_gtt(struct drm_device *dev)
{
	struct drm_i915_private *dev_priv = dev->dev_private;
	unsigned long gtt_size, mappable_size;

	gtt_size = dev_priv->gtt.base.total;
	mappable_size = dev_priv->gtt.mappable_end;

	if (intel_enable_ppgtt(dev) && HAS_ALIASING_PPGTT(dev)) {
		int ret;

		if (INTEL_INFO(dev)->gen <= 7) {
			/* PPGTT pdes are stolen from global gtt ptes, so shrink the
			 * aperture accordingly when using aliasing ppgtt. */
			gtt_size -= GEN6_PPGTT_PD_ENTRIES * PAGE_SIZE;
		}

		i915_gem_setup_global_gtt(dev, 0, mappable_size, gtt_size);

		ret = i915_gem_init_aliasing_ppgtt(dev);
		if (!ret)
			return;

		DRM_ERROR("Aliased PPGTT setup failed %d\n", ret);
<<<<<<< HEAD
		drm_mm_takedown(&dev_priv->mm.gtt_space);
=======
		drm_mm_takedown(&dev_priv->gtt.base.mm);
>>>>>>> cd234b0b
		gtt_size += GEN6_PPGTT_PD_ENTRIES * PAGE_SIZE;
	}
	i915_gem_setup_global_gtt(dev, 0, mappable_size, gtt_size);
}

static int setup_scratch_page(struct drm_device *dev)
{
	struct drm_i915_private *dev_priv = dev->dev_private;
	struct page *page;
	dma_addr_t dma_addr;

	page = alloc_page(GFP_KERNEL | GFP_DMA32 | __GFP_ZERO);
	if (page == NULL)
		return -ENOMEM;
	get_page(page);
	set_pages_uc(page, 1);

#ifdef CONFIG_INTEL_IOMMU
	dma_addr = pci_map_page(dev->pdev, page, 0, PAGE_SIZE,
				PCI_DMA_BIDIRECTIONAL);
	if (pci_dma_mapping_error(dev->pdev, dma_addr))
		return -EINVAL;
#else
	dma_addr = page_to_phys(page);
#endif
<<<<<<< HEAD
	dev_priv->gtt.scratch.page = page;
	dev_priv->gtt.scratch.addr = dma_addr;
=======
	dev_priv->gtt.base.scratch.page = page;
	dev_priv->gtt.base.scratch.addr = dma_addr;
>>>>>>> cd234b0b

	return 0;
}

static void teardown_scratch_page(struct drm_device *dev)
{
	struct drm_i915_private *dev_priv = dev->dev_private;
<<<<<<< HEAD
	set_pages_wb(dev_priv->gtt.scratch.page, 1);
	pci_unmap_page(dev->pdev, dev_priv->gtt.scratch.addr,
		       PAGE_SIZE, PCI_DMA_BIDIRECTIONAL);
	put_page(dev_priv->gtt.scratch.page);
	__free_page(dev_priv->gtt.scratch.page);
=======
	struct page *page = dev_priv->gtt.base.scratch.page;

	set_pages_wb(page, 1);
	pci_unmap_page(dev->pdev, dev_priv->gtt.base.scratch.addr,
		       PAGE_SIZE, PCI_DMA_BIDIRECTIONAL);
	put_page(page);
	__free_page(page);
>>>>>>> cd234b0b
}

static inline unsigned int gen6_get_total_gtt_size(u16 snb_gmch_ctl)
{
	snb_gmch_ctl >>= SNB_GMCH_GGMS_SHIFT;
	snb_gmch_ctl &= SNB_GMCH_GGMS_MASK;
	return snb_gmch_ctl << 20;
}

static inline size_t gen6_get_stolen_size(u16 snb_gmch_ctl)
{
	snb_gmch_ctl >>= SNB_GMCH_GMS_SHIFT;
	snb_gmch_ctl &= SNB_GMCH_GMS_MASK;
	return snb_gmch_ctl << 25; /* 32 MB units */
}

static int gen6_gmch_probe(struct drm_device *dev,
			   size_t *gtt_total,
			   size_t *stolen,
			   phys_addr_t *mappable_base,
			   unsigned long *mappable_end)
{
	struct drm_i915_private *dev_priv = dev->dev_private;
	phys_addr_t gtt_bus_addr;
	unsigned int gtt_size;
	u16 snb_gmch_ctl;
	int ret;

	*mappable_base = pci_resource_start(dev->pdev, 2);
	*mappable_end = pci_resource_len(dev->pdev, 2);

	/* 64/512MB is the current min/max we actually know of, but this is just
	 * a coarse sanity check.
	 */
	if ((*mappable_end < (64<<20) || (*mappable_end > (512<<20)))) {
		DRM_ERROR("Unknown GMADR size (%lx)\n",
			  dev_priv->gtt.mappable_end);
		return -ENXIO;
	}

	if (!pci_set_dma_mask(dev->pdev, DMA_BIT_MASK(40)))
		pci_set_consistent_dma_mask(dev->pdev, DMA_BIT_MASK(40));
	pci_read_config_word(dev->pdev, SNB_GMCH_CTRL, &snb_gmch_ctl);
	gtt_size = gen6_get_total_gtt_size(snb_gmch_ctl);

	*stolen = gen6_get_stolen_size(snb_gmch_ctl);
	*gtt_total = (gtt_size / sizeof(gen6_gtt_pte_t)) << PAGE_SHIFT;

	/* For Modern GENs the PTEs and register space are split in the BAR */
	gtt_bus_addr = pci_resource_start(dev->pdev, 0) +
		(pci_resource_len(dev->pdev, 0) / 2);

	dev_priv->gtt.gsm = ioremap_wc(gtt_bus_addr, gtt_size);
	if (!dev_priv->gtt.gsm) {
		DRM_ERROR("Failed to map the gtt page table\n");
		return -ENOMEM;
	}

	ret = setup_scratch_page(dev);
	if (ret)
		DRM_ERROR("Scratch setup failed\n");

	dev_priv->gtt.base.clear_range = gen6_ggtt_clear_range;
	dev_priv->gtt.base.insert_entries = gen6_ggtt_insert_entries;

	return ret;
}

static void gen6_gmch_remove(struct i915_address_space *vm)
{

	struct i915_gtt *gtt = container_of(vm, struct i915_gtt, base);
	iounmap(gtt->gsm);
	teardown_scratch_page(vm->dev);
}

static int i915_gmch_probe(struct drm_device *dev,
			   size_t *gtt_total,
			   size_t *stolen,
			   phys_addr_t *mappable_base,
			   unsigned long *mappable_end)
{
	struct drm_i915_private *dev_priv = dev->dev_private;
	int ret;

	ret = intel_gmch_probe(dev_priv->bridge_dev, dev_priv->dev->pdev, NULL);
	if (!ret) {
		DRM_ERROR("failed to set up gmch\n");
		return -EIO;
	}

	intel_gtt_get(gtt_total, stolen, mappable_base, mappable_end);

	dev_priv->gtt.do_idle_maps = needs_idle_maps(dev_priv->dev);
	dev_priv->gtt.base.clear_range = i915_ggtt_clear_range;
	dev_priv->gtt.base.insert_entries = i915_ggtt_insert_entries;

	return 0;
}

static void i915_gmch_remove(struct i915_address_space *vm)
{
	intel_gmch_remove();
}

int i915_gem_gtt_init(struct drm_device *dev)
{
	struct drm_i915_private *dev_priv = dev->dev_private;
	struct i915_gtt *gtt = &dev_priv->gtt;
	int ret;

	if (INTEL_INFO(dev)->gen <= 5) {
		gtt->gtt_probe = i915_gmch_probe;
<<<<<<< HEAD
		gtt->gtt_remove = i915_gmch_remove;
	} else {
		gtt->gtt_probe = gen6_gmch_probe;
		gtt->gtt_remove = gen6_gmch_remove;
		if (IS_HASWELL(dev))
			gtt->pte_encode = hsw_pte_encode;
		else if (IS_VALLEYVIEW(dev))
			gtt->pte_encode = byt_pte_encode;
		else
			gtt->pte_encode = gen6_pte_encode;
	}

	ret = gtt->gtt_probe(dev, &gtt->total, &gtt->stolen_size,
=======
		gtt->base.cleanup = i915_gmch_remove;
	} else {
		gtt->gtt_probe = gen6_gmch_probe;
		gtt->base.cleanup = gen6_gmch_remove;
		if (IS_HASWELL(dev) && dev_priv->ellc_size)
			gtt->base.pte_encode = iris_pte_encode;
		else if (IS_HASWELL(dev))
			gtt->base.pte_encode = hsw_pte_encode;
		else if (IS_VALLEYVIEW(dev))
			gtt->base.pte_encode = byt_pte_encode;
		else
			gtt->base.pte_encode = gen6_pte_encode;
	}

	ret = gtt->gtt_probe(dev, &gtt->base.total, &gtt->stolen_size,
>>>>>>> cd234b0b
			     &gtt->mappable_base, &gtt->mappable_end);
	if (ret)
		return ret;

	gtt->base.dev = dev;

	/* GMADR is the PCI mmio aperture into the global GTT. */
<<<<<<< HEAD
	DRM_INFO("Memory usable by graphics device = %zdM\n", gtt->total >> 20);
=======
	DRM_INFO("Memory usable by graphics device = %zdM\n",
		 gtt->base.total >> 20);
>>>>>>> cd234b0b
	DRM_DEBUG_DRIVER("GMADR size = %ldM\n", gtt->mappable_end >> 20);
	DRM_DEBUG_DRIVER("GTT stolen size = %zdM\n", gtt->stolen_size >> 20);

	return 0;
}<|MERGE_RESOLUTION|>--- conflicted
+++ resolved
@@ -207,23 +207,14 @@
 				   unsigned first_entry,
 				   unsigned num_entries)
 {
-<<<<<<< HEAD
-	struct drm_i915_private *dev_priv = ppgtt->dev->dev_private;
-=======
 	struct i915_hw_ppgtt *ppgtt =
 		container_of(vm, struct i915_hw_ppgtt, base);
->>>>>>> cd234b0b
 	gen6_gtt_pte_t *pt_vaddr, scratch_pte;
 	unsigned act_pt = first_entry / I915_PPGTT_PT_ENTRIES;
 	unsigned first_pte = first_entry % I915_PPGTT_PT_ENTRIES;
 	unsigned last_pte, i;
 
-<<<<<<< HEAD
-	scratch_pte = ppgtt->pte_encode(dev_priv->gtt.scratch.addr,
-					I915_CACHE_LLC);
-=======
 	scratch_pte = vm->pte_encode(vm->scratch.addr, I915_CACHE_LLC);
->>>>>>> cd234b0b
 
 	while (num_entries) {
 		last_pte = first_pte + num_entries;
@@ -260,11 +251,7 @@
 		dma_addr_t page_addr;
 
 		page_addr = sg_page_iter_dma_address(&sg_iter);
-<<<<<<< HEAD
-		pt_vaddr[act_pte] = ppgtt->pte_encode(page_addr, cache_level);
-=======
 		pt_vaddr[act_pte] = vm->pte_encode(page_addr, cache_level);
->>>>>>> cd234b0b
 		if (++act_pte == I915_PPGTT_PT_ENTRIES) {
 			kunmap_atomic(pt_vaddr);
 			act_pt++;
@@ -388,11 +375,7 @@
 	if (!ppgtt)
 		return -ENOMEM;
 
-<<<<<<< HEAD
-	ppgtt->dev = dev;
-=======
 	ppgtt->base.dev = dev;
->>>>>>> cd234b0b
 
 	if (INTEL_INFO(dev)->gen < 8)
 		ret = gen6_ppgtt_init(ppgtt);
@@ -426,29 +409,17 @@
 			    struct drm_i915_gem_object *obj,
 			    enum i915_cache_level cache_level)
 {
-<<<<<<< HEAD
-	ppgtt->insert_entries(ppgtt, obj->pages,
-			      i915_gem_obj_ggtt_offset(obj) >> PAGE_SHIFT,
-			      cache_level);
-=======
 	ppgtt->base.insert_entries(&ppgtt->base, obj->pages,
 				   i915_gem_obj_ggtt_offset(obj) >> PAGE_SHIFT,
 				   cache_level);
->>>>>>> cd234b0b
 }
 
 void i915_ppgtt_unbind_object(struct i915_hw_ppgtt *ppgtt,
 			      struct drm_i915_gem_object *obj)
 {
-<<<<<<< HEAD
-	ppgtt->clear_range(ppgtt,
-			   i915_gem_obj_ggtt_offset(obj) >> PAGE_SHIFT,
-			   obj->base.size >> PAGE_SHIFT);
-=======
 	ppgtt->base.clear_range(&ppgtt->base,
 				i915_gem_obj_ggtt_offset(obj) >> PAGE_SHIFT,
 				obj->base.size >> PAGE_SHIFT);
->>>>>>> cd234b0b
 }
 
 extern int intel_iommu_gfx_mapped;
@@ -540,12 +511,7 @@
 
 	for_each_sg_page(st->sgl, &sg_iter, st->nents, 0) {
 		addr = sg_page_iter_dma_address(&sg_iter);
-<<<<<<< HEAD
-		iowrite32(dev_priv->gtt.pte_encode(addr, level),
-			  &gtt_entries[i]);
-=======
 		iowrite32(vm->pte_encode(addr, level), &gtt_entries[i]);
->>>>>>> cd234b0b
 		i++;
 	}
 
@@ -556,13 +522,8 @@
 	 * hardware should work, we must keep this posting read for paranoia.
 	 */
 	if (i != 0)
-<<<<<<< HEAD
-		WARN_ON(readl(&gtt_entries[i-1])
-			!= dev_priv->gtt.pte_encode(addr, level));
-=======
 		WARN_ON(readl(&gtt_entries[i-1]) !=
 			vm->pte_encode(addr, level));
->>>>>>> cd234b0b
 
 	/* This next bit makes the above posting read even more important. We
 	 * want to flush the TLBs only after we're certain all the PTE updates
@@ -587,12 +548,7 @@
 		 first_entry, num_entries, max_entries))
 		num_entries = max_entries;
 
-<<<<<<< HEAD
-	scratch_pte = dev_priv->gtt.pte_encode(dev_priv->gtt.scratch.addr,
-					       I915_CACHE_LLC);
-=======
 	scratch_pte = vm->pte_encode(vm->scratch.addr, I915_CACHE_LLC);
->>>>>>> cd234b0b
 	for (i = 0; i < num_entries; i++)
 		iowrite32(scratch_pte, &gtt_base[i]);
 	readl(gtt_base);
@@ -626,15 +582,9 @@
 	struct drm_i915_private *dev_priv = dev->dev_private;
 	const unsigned long entry = i915_gem_obj_ggtt_offset(obj) >> PAGE_SHIFT;
 
-<<<<<<< HEAD
-	dev_priv->gtt.gtt_insert_entries(dev, obj->pages,
-					 i915_gem_obj_ggtt_offset(obj) >> PAGE_SHIFT,
-					 cache_level);
-=======
 	dev_priv->gtt.base.insert_entries(&dev_priv->gtt.base, obj->pages,
 					  entry,
 					  cache_level);
->>>>>>> cd234b0b
 
 	obj->has_global_gtt_mapping = 1;
 }
@@ -645,15 +595,9 @@
 	struct drm_i915_private *dev_priv = dev->dev_private;
 	const unsigned long entry = i915_gem_obj_ggtt_offset(obj) >> PAGE_SHIFT;
 
-<<<<<<< HEAD
-	dev_priv->gtt.gtt_clear_range(obj->base.dev,
-				      i915_gem_obj_ggtt_offset(obj) >> PAGE_SHIFT,
-				      obj->base.size >> PAGE_SHIFT);
-=======
 	dev_priv->gtt.base.clear_range(&dev_priv->gtt.base,
 				       entry,
 				       obj->base.size >> PAGE_SHIFT);
->>>>>>> cd234b0b
 
 	obj->has_global_gtt_mapping = 0;
 }
@@ -718,21 +662,13 @@
 
 	/* Mark any preallocated objects as occupied */
 	list_for_each_entry(obj, &dev_priv->mm.bound_list, global_list) {
-<<<<<<< HEAD
-=======
 		struct i915_vma *vma = __i915_gem_obj_to_vma(obj);
->>>>>>> cd234b0b
 		int ret;
 		DRM_DEBUG_KMS("reserving preallocated space: %lx + %zx\n",
 			      i915_gem_obj_ggtt_offset(obj), obj->base.size);
 
 		WARN_ON(i915_gem_obj_ggtt_bound(obj));
-<<<<<<< HEAD
-		ret = drm_mm_reserve_node(&dev_priv->mm.gtt_space,
-					  &obj->gtt_space);
-=======
 		ret = drm_mm_reserve_node(&dev_priv->gtt.base.mm, &vma->node);
->>>>>>> cd234b0b
 		if (ret)
 			DRM_DEBUG_KMS("Reservation failed\n");
 		obj->has_global_gtt_mapping = 1;
@@ -797,11 +733,7 @@
 			return;
 
 		DRM_ERROR("Aliased PPGTT setup failed %d\n", ret);
-<<<<<<< HEAD
-		drm_mm_takedown(&dev_priv->mm.gtt_space);
-=======
 		drm_mm_takedown(&dev_priv->gtt.base.mm);
->>>>>>> cd234b0b
 		gtt_size += GEN6_PPGTT_PD_ENTRIES * PAGE_SIZE;
 	}
 	i915_gem_setup_global_gtt(dev, 0, mappable_size, gtt_size);
@@ -827,13 +759,8 @@
 #else
 	dma_addr = page_to_phys(page);
 #endif
-<<<<<<< HEAD
-	dev_priv->gtt.scratch.page = page;
-	dev_priv->gtt.scratch.addr = dma_addr;
-=======
 	dev_priv->gtt.base.scratch.page = page;
 	dev_priv->gtt.base.scratch.addr = dma_addr;
->>>>>>> cd234b0b
 
 	return 0;
 }
@@ -841,13 +768,6 @@
 static void teardown_scratch_page(struct drm_device *dev)
 {
 	struct drm_i915_private *dev_priv = dev->dev_private;
-<<<<<<< HEAD
-	set_pages_wb(dev_priv->gtt.scratch.page, 1);
-	pci_unmap_page(dev->pdev, dev_priv->gtt.scratch.addr,
-		       PAGE_SIZE, PCI_DMA_BIDIRECTIONAL);
-	put_page(dev_priv->gtt.scratch.page);
-	__free_page(dev_priv->gtt.scratch.page);
-=======
 	struct page *page = dev_priv->gtt.base.scratch.page;
 
 	set_pages_wb(page, 1);
@@ -855,7 +775,6 @@
 		       PAGE_SIZE, PCI_DMA_BIDIRECTIONAL);
 	put_page(page);
 	__free_page(page);
->>>>>>> cd234b0b
 }
 
 static inline unsigned int gen6_get_total_gtt_size(u16 snb_gmch_ctl)
@@ -969,21 +888,6 @@
 
 	if (INTEL_INFO(dev)->gen <= 5) {
 		gtt->gtt_probe = i915_gmch_probe;
-<<<<<<< HEAD
-		gtt->gtt_remove = i915_gmch_remove;
-	} else {
-		gtt->gtt_probe = gen6_gmch_probe;
-		gtt->gtt_remove = gen6_gmch_remove;
-		if (IS_HASWELL(dev))
-			gtt->pte_encode = hsw_pte_encode;
-		else if (IS_VALLEYVIEW(dev))
-			gtt->pte_encode = byt_pte_encode;
-		else
-			gtt->pte_encode = gen6_pte_encode;
-	}
-
-	ret = gtt->gtt_probe(dev, &gtt->total, &gtt->stolen_size,
-=======
 		gtt->base.cleanup = i915_gmch_remove;
 	} else {
 		gtt->gtt_probe = gen6_gmch_probe;
@@ -999,7 +903,6 @@
 	}
 
 	ret = gtt->gtt_probe(dev, &gtt->base.total, &gtt->stolen_size,
->>>>>>> cd234b0b
 			     &gtt->mappable_base, &gtt->mappable_end);
 	if (ret)
 		return ret;
@@ -1007,12 +910,8 @@
 	gtt->base.dev = dev;
 
 	/* GMADR is the PCI mmio aperture into the global GTT. */
-<<<<<<< HEAD
-	DRM_INFO("Memory usable by graphics device = %zdM\n", gtt->total >> 20);
-=======
 	DRM_INFO("Memory usable by graphics device = %zdM\n",
 		 gtt->base.total >> 20);
->>>>>>> cd234b0b
 	DRM_DEBUG_DRIVER("GMADR size = %ldM\n", gtt->mappable_end >> 20);
 	DRM_DEBUG_DRIVER("GTT stolen size = %zdM\n", gtt->stolen_size >> 20);
 
