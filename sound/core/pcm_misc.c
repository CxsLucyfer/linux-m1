--- conflicted
+++ resolved
@@ -42,14 +42,11 @@
 /* we do lots of calculations on snd_pcm_format_t; shut up sparse */
 #define INT	__force int
 
-<<<<<<< HEAD
-=======
 static bool valid_format(snd_pcm_format_t format)
 {
 	return (INT)format >= 0 && (INT)format <= (INT)SNDRV_PCM_FORMAT_LAST;
 }
 
->>>>>>> 04d5ce62
 static const struct pcm_format_data pcm_formats[(INT)SNDRV_PCM_FORMAT_LAST+1] = {
 	[SNDRV_PCM_FORMAT_S8] = {
 		.width = 8, .phys = 8, .le = -1, .signd = 1,
