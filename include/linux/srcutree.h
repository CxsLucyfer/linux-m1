/*
 * Sleepable Read-Copy Update mechanism for mutual exclusion,
 *	tree variant.
 *
 * This program is free software; you can redistribute it and/or modify
 * it under the terms of the GNU General Public License as published by
 * the Free Software Foundation; either version 2 of the License, or
 * (at your option) any later version.
 *
 * This program is distributed in the hope that it will be useful,
 * but WITHOUT ANY WARRANTY; without even the implied warranty of
 * MERCHANTABILITY or FITNESS FOR A PARTICULAR PURPOSE.  See the
 * GNU General Public License for more details.
 *
 * You should have received a copy of the GNU General Public License
 * along with this program; if not, you can access it online at
 * http://www.gnu.org/licenses/gpl-2.0.html.
 *
 * Copyright (C) IBM Corporation, 2017
 *
 * Author: Paul McKenney <paulmck@us.ibm.com>
 */

#ifndef _LINUX_SRCU_TREE_H
#define _LINUX_SRCU_TREE_H

#include <linux/rcu_node_tree.h>
#include <linux/completion.h>

struct srcu_node;
struct srcu_struct;

/*
 * Per-CPU structure feeding into leaf srcu_node, similar in function
 * to rcu_node.
 */
struct srcu_data {
	/* Read-side state. */
	unsigned long srcu_lock_count[2];	/* Locks per CPU. */
	unsigned long srcu_unlock_count[2];	/* Unlocks per CPU. */

	/* Update-side state. */
	raw_spinlock_t __private lock ____cacheline_internodealigned_in_smp;
	struct rcu_segcblist srcu_cblist;	/* List of callbacks.*/
	unsigned long srcu_gp_seq_needed;	/* Furthest future GP needed. */
	unsigned long srcu_gp_seq_needed_exp;	/* Furthest future exp GP. */
	bool srcu_cblist_invoking;		/* Invoking these CBs? */
	struct delayed_work work;		/* Context for CB invoking. */
	struct rcu_head srcu_barrier_head;	/* For srcu_barrier() use. */
	struct srcu_node *mynode;		/* Leaf srcu_node. */
	unsigned long grpmask;			/* Mask for leaf srcu_node */
						/*  ->srcu_data_have_cbs[]. */
	int cpu;
	struct srcu_struct *sp;
};

/*
 * Node in SRCU combining tree, similar in function to rcu_data.
 */
struct srcu_node {
	raw_spinlock_t __private lock;
	unsigned long srcu_have_cbs[4];		/* GP seq for children */
						/*  having CBs, but only */
						/*  is > ->srcu_gq_seq. */
	unsigned long srcu_data_have_cbs[4];	/* Which srcu_data structs */
						/*  have CBs for given GP? */
	unsigned long srcu_gp_seq_needed_exp;	/* Furthest future exp GP. */
	struct srcu_node *srcu_parent;		/* Next up in tree. */
	int grplo;				/* Least CPU for node. */
	int grphi;				/* Biggest CPU for node. */
};

/*
 * Per-SRCU-domain structure, similar in function to rcu_state.
 */
struct srcu_struct {
	struct srcu_node node[NUM_RCU_NODES];	/* Combining tree. */
	struct srcu_node *level[RCU_NUM_LVLS + 1];
						/* First node at each level. */
	struct mutex srcu_cb_mutex;		/* Serialize CB preparation. */
	raw_spinlock_t __private lock;		/* Protect counters */
	struct mutex srcu_gp_mutex;		/* Serialize GP work. */
	unsigned int srcu_idx;			/* Current rdr array element. */
	unsigned long srcu_gp_seq;		/* Grace-period seq #. */
	unsigned long srcu_gp_seq_needed;	/* Latest gp_seq needed. */
	unsigned long srcu_gp_seq_needed_exp;	/* Furthest future exp GP. */
	unsigned long srcu_last_gp_end;		/* Last GP end timestamp (ns) */
	struct srcu_data __percpu *sda;		/* Per-CPU srcu_data array. */
	unsigned long srcu_barrier_seq;		/* srcu_barrier seq #. */
	struct mutex srcu_barrier_mutex;	/* Serialize barrier ops. */
	struct completion srcu_barrier_completion;
						/* Awaken barrier rq at end. */
	atomic_t srcu_barrier_cpu_cnt;		/* # CPUs not yet posting a */
						/*  callback for the barrier */
						/*  operation. */
	struct delayed_work work;
#ifdef CONFIG_DEBUG_LOCK_ALLOC
	struct lockdep_map dep_map;
#endif /* #ifdef CONFIG_DEBUG_LOCK_ALLOC */
};

/* Values for state variable (bottom bits of ->srcu_gp_seq). */
#define SRCU_STATE_IDLE		0
#define SRCU_STATE_SCAN1	1
#define SRCU_STATE_SCAN2	2

#define __SRCU_STRUCT_INIT(name)					\
	{								\
		.sda = &name##_srcu_data,				\
		.lock = __RAW_SPIN_LOCK_UNLOCKED(name.lock),		\
		.srcu_gp_seq_needed = 0 - 1,				\
		__SRCU_DEP_MAP_INIT(name)				\
	}

/*
 * Define and initialize a srcu struct at build time.
 * Do -not- call init_srcu_struct() nor cleanup_srcu_struct() on it.
 *
 * Note that although DEFINE_STATIC_SRCU() hides the name from other
 * files, the per-CPU variable rules nevertheless require that the
 * chosen name be globally unique.  These rules also prohibit use of
 * DEFINE_STATIC_SRCU() within a function.  If these rules are too
 * restrictive, declare the srcu_struct manually.  For example, in
 * each file:
 *
 *	static struct srcu_struct my_srcu;
 *
 * Then, before the first use of each my_srcu, manually initialize it:
 *
 *	init_srcu_struct(&my_srcu);
 *
 * See include/linux/percpu-defs.h for the rules on per-CPU variables.
 */
#define __DEFINE_SRCU(name, is_static)					\
	static DEFINE_PER_CPU(struct srcu_data, name##_srcu_data);\
	is_static struct srcu_struct name = __SRCU_STRUCT_INIT(name)
#define DEFINE_SRCU(name)		__DEFINE_SRCU(name, /* not static */)
#define DEFINE_STATIC_SRCU(name)	__DEFINE_SRCU(name, static)

void synchronize_srcu_expedited(struct srcu_struct *sp);
void srcu_barrier(struct srcu_struct *sp);
<<<<<<< HEAD
=======
void srcu_torture_stats_print(struct srcu_struct *sp, char *tt, char *tf);
>>>>>>> bb176f67

#endif<|MERGE_RESOLUTION|>--- conflicted
+++ resolved
@@ -139,9 +139,6 @@
 
 void synchronize_srcu_expedited(struct srcu_struct *sp);
 void srcu_barrier(struct srcu_struct *sp);
-<<<<<<< HEAD
-=======
 void srcu_torture_stats_print(struct srcu_struct *sp, char *tt, char *tf);
->>>>>>> bb176f67
 
 #endif